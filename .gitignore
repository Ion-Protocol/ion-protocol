--- conflicted
+++ resolved
@@ -27,8 +27,5 @@
 
 # logs
 /.txt
-<<<<<<< HEAD
-=======
 
-diagrams/
->>>>>>> b6f63518
+diagrams/