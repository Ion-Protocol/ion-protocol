{
  "0": {
    "name": "WstEth",
    "ilkData": {
      "adjustedProfitMargin": "70677685926057170",
      "minimumKinkRate": "911013579023514400",
      "reserveFactor": "0",
      "adjustedBaseRate": "68369713930720290",
      "minimumBaseRate": "68369713930720290",
      "optimalUtilizationRate": "9200",
      "distributionFactor": "3334",
      "adjustedAboveKinkSlope": "25017682370176442000",
      "minimumAboveKinkSlope": "26390655175013278000"
    }
  },
  "1": {
    "name": "EthX",
    "ilkData": {
      "adjustedProfitMargin": "91263663293261740",
      "minimumKinkRate": "577286335693603000",
      "reserveFactor": "0",
      "adjustedBaseRate": "358080187723430850",
      "minimumBaseRate": "358080187723430850",
      "optimalUtilizationRate": "9500",
      "distributionFactor": "3333",
      "adjustedAboveKinkSlope": "39693222042558280000",
      "minimumAboveKinkSlope": "48899593146619404000"
    }
  },
  "2": {
    "name": "SwEth",
    "ilkData": {
      "adjustedProfitMargin": "81452622424649230",
      "minimumKinkRate": "885615161452493000",
      "reserveFactor": "0",
      "adjustedBaseRate": "109448561325109810",
      "minimumBaseRate": "109448561325109810",
      "optimalUtilizationRate": "9000",
      "distributionFactor": "3333",
      "adjustedAboveKinkSlope": "21397408289658417000",
      "minimumAboveKinkSlope": "21366508315720827000"
    }
  },
<<<<<<< HEAD
  "YieldOracleAddress": "0x9A86494Ba45eE1f9EEed9cFC0894f6C5d13a1F0b"
=======
  "YieldOracleAddress": "0xF357118EBd576f3C812c7875B1A1651a7f140E9C"
>>>>>>> a63db536
}<|MERGE_RESOLUTION|>--- conflicted
+++ resolved
@@ -41,9 +41,5 @@
       "minimumAboveKinkSlope": "21366508315720827000"
     }
   },
-<<<<<<< HEAD
-  "YieldOracleAddress": "0x9A86494Ba45eE1f9EEed9cFC0894f6C5d13a1F0b"
-=======
   "YieldOracleAddress": "0xF357118EBd576f3C812c7875B1A1651a7f140E9C"
->>>>>>> a63db536
 }