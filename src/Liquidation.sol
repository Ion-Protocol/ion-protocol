--- conflicted
+++ resolved
@@ -106,15 +106,9 @@
         TARGET_HEALTH = _targetHealth;
         BASE_DISCOUNT = _reserveFactor;
 
-<<<<<<< HEAD
-        MAX_DISCOUNT_0 = _maxDiscount[0];
-        MAX_DISCOUNT_1 = _maxDiscount[1];
-        MAX_DISCOUNT_2 = _maxDiscount[2];
-=======
         MAX_DISCOUNT_0 = _maxDiscounts[0];
         MAX_DISCOUNT_1 = _maxDiscounts[1];
         MAX_DISCOUNT_2 = _maxDiscounts[2];
->>>>>>> 9386bca0
 
         IERC20 underlying = ionPool_.underlying();
         underlying.approve(address(ionPool_), type(uint256).max); // approve ionPool to transfer the UNDERLYING asset
