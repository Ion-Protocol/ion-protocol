// SPDX-License-Identifier: MIT

pragma solidity ^0.8.21;

import { IERC20 } from "@openzeppelin/contracts/token/ERC20/IERC20.sol";
import { SafeERC20 } from "@openzeppelin/contracts/token/ERC20/utils/SafeERC20.sol";
import { WadRayMath, WAD, RAY } from "./libraries/math/WadRayMath.sol";
import { IonPool } from "src/IonPool.sol";
import { ReserveOracle } from "src/oracles/reserve/ReserveOracle.sol";
import { console2 } from "forge-std/console2.sol";

uint8 constant ILK_COUNT = 8;

contract Liquidation {
    using SafeERC20 for IERC20;
    using WadRayMath for uint256;

    error LiquidationThresholdCannotBeZero(uint256 liquidationThreshold);
    error ExchangeRateCannotBeZero(uint256 exchangeRate);
    error VaultIsNotUnsafe(uint256 healthRatio);

    // --- parameters ---

    uint256 immutable TARGET_HEALTH; // [ray]
    uint256 immutable RESERVE_FACTOR; // [ray]
    uint256 immutable MAX_DISCOUNT; // [ray]

    // liquidation thresholds
    uint256 public immutable LIQUIDATION_THRESHOLD_0;
    uint256 public immutable LIQUIDATION_THRESHOLD_1;
    uint256 public immutable LIQUIDATION_THRESHOLD_2;

    // exchange rates
    address public immutable EXCHANGE_RATE_ORACLE_0;
    address public immutable EXCHANGE_RATE_ORACLE_1;
    address public immutable EXCHANGE_RATE_ORACLE_2;

    address public immutable REVENUE_RECIPIENT; // receives fees
    address public immutable PROTOCOL; // receives confiscated vault debt and collateral

    IonPool public immutable ionPool;
    IERC20 public immutable underlying;

    // --- Events ---
    event Liquidate(address kpr, uint256 indexed repay, uint256 indexed gemOutLessFee, uint256 fee);

    constructor(
        address _ionPool,
        address _revenueRecipient,
        address _protocol,
        address[] memory _exchangeRateOracles,
        uint256[ILK_COUNT] memory _liquidationThresholds,
        uint256 _targetHealth,
        uint256 _reserveFactor,
        uint256 _maxDiscount
    ) {
        ionPool = IonPool(_ionPool);
        REVENUE_RECIPIENT = _revenueRecipient;
        PROTOCOL = _protocol;

        TARGET_HEALTH = _targetHealth;
        RESERVE_FACTOR = _reserveFactor;
        MAX_DISCOUNT = _maxDiscount;

        underlying = ionPool.underlying();
        underlying.approve(address(ionPool), type(uint256).max); // approve ionPool to transfer the underlying asset

        LIQUIDATION_THRESHOLD_0 = _liquidationThresholds[0];
        LIQUIDATION_THRESHOLD_1 = _liquidationThresholds[1];
        LIQUIDATION_THRESHOLD_2 = _liquidationThresholds[2];

        EXCHANGE_RATE_ORACLE_0 = _exchangeRateOracles[0];
        EXCHANGE_RATE_ORACLE_1 = _exchangeRateOracles[1];
        EXCHANGE_RATE_ORACLE_2 = _exchangeRateOracles[2];
    }

    function _getExchangeRateAndLiquidationThreshold(uint8 ilkIndex)
        internal
        view
        returns (uint256 liquidationThreshold, uint256 exchangeRate)
    {
        address exchangeRateOracle;
        if (ilkIndex == 0) {
            exchangeRateOracle = EXCHANGE_RATE_ORACLE_0;
            liquidationThreshold = LIQUIDATION_THRESHOLD_0;
        } else if (ilkIndex == 1) {
            exchangeRateOracle = EXCHANGE_RATE_ORACLE_1;
            liquidationThreshold = LIQUIDATION_THRESHOLD_1;
        } else if (ilkIndex == 2) {
            exchangeRateOracle = EXCHANGE_RATE_ORACLE_2;
            liquidationThreshold = LIQUIDATION_THRESHOLD_2;
        }
        // exchangeRate is reported in uint72 in [wad], but should be converted to uint256 [ray]
        exchangeRate = ReserveOracle(exchangeRateOracle).currentExchangeRate();
        exchangeRate = uint256(exchangeRate).scaleUpToRay(18);
    }

    /**
     * @dev internal helper function for liquidation math. Final repay amount
     * NOTE: find better way to handle precision
     * @param debtValue [rad] this needs to be rad since repay can be set to totalDebt
     * @param collateralValue [rad]
     * @param liquidationThreshold [ray]
     * @param discount [ray]
     * @return repay [rad]
     */
    // TODO: just get rid of this helper function
    function _getRepayAmt(
        uint256 debtValue,
        uint256 collateralValue,
        uint256 liquidationThreshold,
        uint256 discount
    )
        internal
        view
        returns (uint256 repay)
    {
        // repayNum = (targetHealth * totalDebt - collateral * exchangeRate * liquidationThreshold)
        // repayDen = (targetHealth - (liquidationThreshold / (1 - discount)))
        // repay = repayNum / repayDen
        // repayNum = [rad].mulDiv([ray], [ray]) - ([wad] * [ray]).mulDiv([ray], [ray]) = [rad] - [rad] = [rad]
        // repayDen = [ray] - [ray].mulDiv(RAY, [ray]) = [ray] - [ray] = [ray]
        // repay = [rad].mulDiv(RAY, [ray]) = [rad]

        uint256 repayNum = debtValue.rayMulUp(TARGET_HEALTH) - collateralValue; // [rad] - [rad] = [rad]
        uint256 repayDen = TARGET_HEALTH - liquidationThreshold.rayDivUp(RAY - discount); // round up in protocol favor
        repay = repayNum.rayDivUp(repayDen);
    }

    struct LiquidateArgs {
        uint256 repay;
        uint256 gemOut;
        uint256 dart;
        uint256 fee;
        uint256 price;
    }

    /**
     * @dev Executes collateral sale and repayment of debt by liquidators.
     * NOTE: assumes that the kpr already has internal alleth
     *       and approved liq to move its alleth.
     */
    function liquidate(
        uint8 ilkIndex,
        address vault, // urn to be liquidated
        address kpr // receiver of collateral
    )
        external
    {
        console2.log("--- liquidate ---"); 
        // --- Calculations ---

        LiquidateArgs memory liquidateArgs;

        // needs ink art rate dust
        // TODO: multiple external calls vs. calling one getter that returns all
        uint256 collateral = ionPool.collateral(ilkIndex, vault);
        uint256 normalizedDebt = ionPool.normalizedDebt(ilkIndex, vault);
        uint256 rate = ionPool.rate(ilkIndex);
        uint256 dust = ionPool.dust(ilkIndex);

        (uint256 liquidationThreshold, uint256 exchangeRate) = _getExchangeRateAndLiquidationThreshold(ilkIndex);
        console2.log("liquidationThreshold: ", liquidationThreshold);
        console2.log("exchangeRate: ", exchangeRate);

        if (exchangeRate == 0) {
            revert ExchangeRateCannotBeZero(exchangeRate);
        }
        if (liquidationThreshold == 0) {
            revert LiquidationThresholdCannotBeZero(liquidationThreshold);
        }

        // collateralValue = collateral * exchangeRate * liquidationThreshold
        // debtValue = normalizedDebt * rate
        // healthRatio = collateralValue / debtValue
        // collateralValue = [wad] * [ray] * [ray] / RAY = [rad]
        // debtValue = [wad] * [ray] = [rad]
        // healthRatio = [rad] * RAY / [rad] = [ray]

        uint256 collateralValue = (collateral * exchangeRate).rayMulUp(liquidationThreshold); // round down in protocol
            // favor
        // uint256 debtValue = normalizedDebt * rate; stack overflow without
        console2.log("collateralValue: ", collateralValue);
        console2.log("liabiiltyValue: ", normalizedDebt * rate); 
        console2.log("normalizedDebt: ", normalizedDebt);
        console2.log("rate: ", rate);
        {
            // [rad] * RAY / [rad] = [ray]
            uint256 healthRatio = collateralValue.rayDivDown(normalizedDebt * rate); // round down in protocol favor
            if (healthRatio >= RAY) {
                revert VaultIsNotUnsafe(healthRatio);
            }
            console2.log("healthRatio: ", healthRatio); 

            uint256 discount = RESERVE_FACTOR + (RAY - healthRatio); // [ray] + ([ray] - [ray])
            discount = discount <= MAX_DISCOUNT ? discount : MAX_DISCOUNT; // cap discount to maxDiscount
            console2.log("discount: ", discount); 
            liquidateArgs.price = exchangeRate.rayMulUp(RAY - discount); // [ray] * (RAY - [ray]) / [ray] = [ray], ETH
                // price per LST, round up in protocol favor
            liquidateArgs.repay = _getRepayAmt(normalizedDebt * rate, collateralValue, liquidationThreshold, discount);
        }

        // --- Calculating Repay ---

        // in protocol favor to round up repayNum, round down repayDen

        // --- Conditionals ---

        // First branch: full liquidation
        //    if repay > total debt, more debt needs to be paid off than available to go back to target health
        //    Move exactly all collateral and debt to the vow.
        //    Keeper pays gas but is otherwise left untouched.
        // Second branch: resulting debt is below dust
        //    There is enough collateral to cover the debt and go back to target health,
        //    but it would leave a debt amount less than dust.
        //    Force keeper to pay off all debt including dust and readjust the amount of collateral to sell.
        //    Resulting debt is zero.
        // Third branch: soft liquidation to target health ratio
        //    There is enough collateral to be sold to pay off debt.
        //    The resulting health ratio equals targetHealthRatio.

        // NOTE: could also add gemOut > collateral check
        if (liquidateArgs.repay > normalizedDebt * rate) {
            // [rad] > [rad]
            liquidateArgs.dart = normalizedDebt; // [wad]
            liquidateArgs.gemOut = collateral; // [wad]
            ionPool.confiscateVault(
                ilkIndex,
                vault,
                PROTOCOL, // TODO: this should go to PROTOCOL multisig
                PROTOCOL, // TODO: this should go to PROTOCOL mul
                -int256(liquidateArgs.gemOut),
                -int256(liquidateArgs.dart)
            );
            // TODO: emit protocol liquidation event
            return;
        } else if (normalizedDebt * rate - liquidateArgs.repay < dust) {
            // [rad] - [rad] < [rad]
            liquidateArgs.repay = normalizedDebt * rate; // bound repay to total debt
            liquidateArgs.dart = normalizedDebt; // pay off all debt including dust
            liquidateArgs.gemOut = normalizedDebt * rate / liquidateArgs.price; // round down in protocol favor
<<<<<<< HEAD
        } else { // if (normalizedDebt * rate - liquidateArgs.repay >= dust) do partial liquidation
            console2.log("partial liquidations"); 
            console2.log("repay: ", liquidateArgs.repay); 
            console2.log("normalizedDebt: ", normalizedDebt); 
            console2.log("rate: ", rate); 
=======
        } else {
            // if (normalizedDebt * rate - liquidateArgs.repay >= dust) do partial liquidation
>>>>>>> c65ba332
            // repay stays unchanged
            liquidateArgs.dart = liquidateArgs.repay / rate; // [rad] / [ray] = [wad]
            liquidateArgs.dart =
                liquidateArgs.dart * rate < liquidateArgs.repay ? liquidateArgs.dart + 1 : liquidateArgs.dart; // round up
                // in protocol favor
            liquidateArgs.gemOut = liquidateArgs.repay / liquidateArgs.price; // readjust amount of collateral, round
                // down in protocol favor
        }

        // --- For Second and Third Branch ---

        // if dust, repay = normalizedDebt * rate
        // if partial, repay is unadjusted
        // TODO: simplify with mulmod
        uint256 transferAmt = (liquidateArgs.repay / RAY);
        transferAmt = transferAmt * RAY < liquidateArgs.repay ? transferAmt + 1 : transferAmt;

        // calculate fee
        liquidateArgs.fee = liquidateArgs.gemOut.rayMulUp(RESERVE_FACTOR); // [wad] * [ray] / [ray] = [wad]
        // transfer WETH from keeper to this contract
        underlying.safeTransferFrom(msg.sender, address(this), transferAmt);
        // take the debt to pay off and the collateral to sell from the vault
        // TODO: check for integer overflows
        ionPool.confiscateVault(
            ilkIndex, vault, address(this), address(this), -int256(liquidateArgs.gemOut), -int256(liquidateArgs.dart)
        );
        // pay off this contract's debt
        ionPool.repayBadDebt(address(this), liquidateArgs.repay);
        // send fee to the REVENUE_RECIPIENT
        ionPool.transferGem(ilkIndex, address(this), REVENUE_RECIPIENT, liquidateArgs.fee);
        // send the collateral sold to the keeper
        ionPool.transferGem(ilkIndex, address(this), kpr, liquidateArgs.gemOut - liquidateArgs.fee);

        emit Liquidate(kpr, liquidateArgs.repay, liquidateArgs.gemOut - liquidateArgs.fee, liquidateArgs.fee);
    }
}<|MERGE_RESOLUTION|>--- conflicted
+++ resolved
@@ -239,16 +239,8 @@
             liquidateArgs.repay = normalizedDebt * rate; // bound repay to total debt
             liquidateArgs.dart = normalizedDebt; // pay off all debt including dust
             liquidateArgs.gemOut = normalizedDebt * rate / liquidateArgs.price; // round down in protocol favor
-<<<<<<< HEAD
-        } else { // if (normalizedDebt * rate - liquidateArgs.repay >= dust) do partial liquidation
-            console2.log("partial liquidations"); 
-            console2.log("repay: ", liquidateArgs.repay); 
-            console2.log("normalizedDebt: ", normalizedDebt); 
-            console2.log("rate: ", rate); 
-=======
         } else {
             // if (normalizedDebt * rate - liquidateArgs.repay >= dust) do partial liquidation
->>>>>>> c65ba332
             // repay stays unchanged
             liquidateArgs.dart = liquidateArgs.repay / rate; // [rad] / [ray] = [wad]
             liquidateArgs.dart =
