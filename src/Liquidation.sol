// SPDX-License-Identifier: MIT

pragma solidity ^0.8.21;

import { IERC20 } from "@openzeppelin/contracts/token/ERC20/IERC20.sol";
import { SafeERC20 } from "@openzeppelin/contracts/token/ERC20/utils/SafeERC20.sol";
import { RoundedMath, WAD, RAY } from "./libraries/math/RoundedMath.sol";
import { IonPool } from "src/IonPool.sol";
import { ReserveOracle } from "src/oracles/reserve/ReserveOracle.sol";
import "forge-std/console.sol";

uint8 constant ILK_COUNT = 8;

contract Liquidation {
    using SafeERC20 for IERC20;
    using RoundedMath for uint256;

    error LiquidationThresholdCannotBeZero(uint256 liquidationThreshold);
    error ExchangeRateCannotBeZero(uint256 exchangeRate);
    error VaultIsNotUnsafe(uint256 healthRatio);

    // --- parameters ---

    uint256 immutable TARGET_HEALTH; // [ray]
    uint256 immutable RESERVE_FACTOR; // [ray]
    uint256 immutable MAX_DISCOUNT; // [ray]

    // liquidation thresholds
    uint256 public immutable LIQUIDATION_THRESHOLD_0;
    uint256 public immutable LIQUIDATION_THRESHOLD_1;
    uint256 public immutable LIQUIDATION_THRESHOLD_2;

    // exchange rates
    address public immutable EXCHANGE_RATE_ORACLE_0;
    address public immutable EXCHANGE_RATE_ORACLE_1;
    address public immutable EXCHANGE_RATE_ORACLE_2;

    address public immutable REVENUE_RECIPIENT; // receives fees
    address public immutable PROTOCOL; // receives confiscated vault debt and collateral

    IonPool public immutable ionPool;
    IERC20 public immutable underlying;

    // --- Events ---
    event Liquidate(address kpr, uint256 indexed repay, uint256 indexed gemOutLessFee, uint256 fee);

    constructor(
        address _ionPool,
        address _revenueRecipient,
        address _protocol,
        address[] memory _exchangeRateOracles,
        uint256[ILK_COUNT] memory _liquidationThresholds,
        uint256 _targetHealth,
        uint256 _reserveFactor,
        uint256 _maxDiscount
    ) {
        ionPool = IonPool(_ionPool);
        REVENUE_RECIPIENT = _revenueRecipient;
        PROTOCOL = _protocol;

        TARGET_HEALTH = _targetHealth;
        RESERVE_FACTOR = _reserveFactor;
        MAX_DISCOUNT = _maxDiscount;

        underlying = ionPool.underlying();
        underlying.approve(address(ionPool), type(uint256).max); // approve ionPool to transfer the underlying asset

        LIQUIDATION_THRESHOLD_0 = _liquidationThresholds[0];
        LIQUIDATION_THRESHOLD_1 = _liquidationThresholds[1];
        LIQUIDATION_THRESHOLD_2 = _liquidationThresholds[2];

        EXCHANGE_RATE_ORACLE_0 = _exchangeRateOracles[0];
        EXCHANGE_RATE_ORACLE_1 = _exchangeRateOracles[1];
        EXCHANGE_RATE_ORACLE_2 = _exchangeRateOracles[2];
    }

    function _getExchangeRateAndLiquidationThreshold(uint8 ilkIndex)
        internal
        view
        returns (uint256 liquidationThreshold, uint256 exchangeRate)
    {
        address exchangeRateOracle;
        if (ilkIndex == 0) {
            exchangeRateOracle = EXCHANGE_RATE_ORACLE_0;
            liquidationThreshold = LIQUIDATION_THRESHOLD_0;
        } else if (ilkIndex == 1) {
            exchangeRateOracle = EXCHANGE_RATE_ORACLE_1;
            liquidationThreshold = LIQUIDATION_THRESHOLD_1;
        } else if (ilkIndex == 2) {
            exchangeRateOracle = EXCHANGE_RATE_ORACLE_2;
            liquidationThreshold = LIQUIDATION_THRESHOLD_2;
        }
        // exchangeRate is reported in uint72 in [wad], but should be converted to uint256 [ray]
<<<<<<< HEAD
        exchangeRate = ReserveOracle(exchangeRateOracle).getExchangeRate();
=======
        exchangeRate = ReserveOracle(exchangeRateOracle).currentExchangeRate();
>>>>>>> bbfa9872
        exchangeRate = uint256(exchangeRate).scaleUpToRay(18);
    }

    /**
     * @dev internal helper function for liquidation math. Final repay amount
     * NOTE: find better way to handle precision
     * @param debtValue [rad] this needs to be rad since repay can be set to totalDebt
     * @param collateralValue [rad]
     * @param liquidationThreshold [ray]
     * @param discount [ray]
     * @return repay [rad]
     */
    // TODO: just get rid of this helper function
    function _getRepayAmt(
        uint256 debtValue,
        uint256 collateralValue,
        uint256 liquidationThreshold,
        uint256 discount
    )
        internal
        view
        returns (uint256 repay)
    {
        // repayNum = (targetHealth * totalDebt - collateral * exchangeRate * liquidationThreshold)
        // repayDen = (targetHealth - (liquidationThreshold / (1 - discount)))
        // repay = repayNum / repayDen
        // repayNum = [rad].mulDiv([ray], [ray]) - ([wad] * [ray]).mulDiv([ray], [ray]) = [rad] - [rad] = [rad]
        // repayDen = [ray] - [ray].mulDiv(RAY, [ray]) = [ray] - [ray] = [ray]
        // repay = [rad].mulDiv(RAY, [ray]) = [rad]

        uint256 repayNum = debtValue.rayMulUp(TARGET_HEALTH) - collateralValue; // [rad] - [rad] = [rad]
        uint256 repayDen = TARGET_HEALTH - liquidationThreshold.rayDivUp(RAY - discount); // round up in protocol favor
        repay = repayNum.rayDivUp(repayDen);
    }

    struct LiquidateArgs {
        uint256 repay;
        uint256 gemOut;
        uint256 dart;
        uint256 fee;
        uint256 price;
    }

    /**
     * @dev Executes collateral sale and repayment of debt by liquidators.
     * NOTE: assumes that the kpr already has internal alleth
     *       and approved liq to move its alleth.
     */
    function liquidate(
        uint8 ilkIndex,
        address vault, // urn to be liquidated
        address kpr // receiver of collateral
    )
        external
    {
        // --- Calculations ---

        LiquidateArgs memory liquidateArgs;

        // needs ink art rate dust
        // TODO: multiple external calls vs. calling one getter that returns all
        uint256 collateral = ionPool.collateral(ilkIndex, vault);
        uint256 normalizedDebt = ionPool.normalizedDebt(ilkIndex, vault);
        uint256 rate = ionPool.rate(ilkIndex);
        uint256 dust = ionPool.dust(ilkIndex);

        (uint256 liquidationThreshold, uint256 exchangeRate) = _getExchangeRateAndLiquidationThreshold(ilkIndex);

        if (exchangeRate == 0) {
            revert ExchangeRateCannotBeZero(exchangeRate);
        }
        if (liquidationThreshold == 0) {
            revert LiquidationThresholdCannotBeZero(liquidationThreshold);
        }

        // collateralValue = collateral * exchangeRate * liquidationThreshold
        // debtValue = normalizedDebt * rate
        // healthRatio = collateralValue / debtValue
        // collateralValue = [wad] * [ray] * [ray] / RAY = [rad]
        // debtValue = [wad] * [ray] = [rad]
        // healthRatio = [rad] * RAY / [rad] = [ray]

        uint256 collateralValue = (collateral * exchangeRate).rayMulUp(liquidationThreshold); // round down in protocol
            // favor
        // uint256 debtValue = normalizedDebt * rate; stack overflow without

        {
            // [rad] * RAY / [rad] = [ray]
            uint256 healthRatio = collateralValue.rayDivDown(normalizedDebt * rate); // round down in protocol favor
            if (healthRatio >= RAY) {
                revert VaultIsNotUnsafe(healthRatio);
            }

            uint256 discount = RESERVE_FACTOR + (RAY - healthRatio); // [ray] + ([ray] - [ray])
            discount = discount <= MAX_DISCOUNT ? discount : MAX_DISCOUNT; // cap discount to maxDiscount

            liquidateArgs.price = exchangeRate.rayMulUp(RAY - discount); // [ray] * (RAY - [ray]) / [ray] = [ray], ETH
                // price per LST, round up in protocol favor
            liquidateArgs.repay = _getRepayAmt(normalizedDebt * rate, collateralValue, liquidationThreshold, discount);
        }

        // --- Calculating Repay ---

        // in protocol favor to round up repayNum, round down repayDen

        // --- Conditionals ---

        // First branch: full liquidation
        //    if repay > total debt, more debt needs to be paid off than available to go back to target health
        //    Move exactly all collateral and debt to the vow.
        //    Keeper pays gas but is otherwise left untouched.
        // Second branch: resulting debt is below dust
        //    There is enough collateral to cover the debt and go back to target health,
        //    but it would leave a debt amount less than dust.
        //    Force keeper to pay off all debt including dust and readjust the amount of collateral to sell.
        //    Resulting debt is zero.
        // Third branch: soft liquidation to target health ratio
        //    There is enough collateral to be sold to pay off debt.
        //    The resulting health ratio equals targetHealthRatio.

        // NOTE: could also add gemOut > collateral check
        if (liquidateArgs.repay > normalizedDebt * rate) {
            // [rad] > [rad]
            liquidateArgs.dart = normalizedDebt; // [wad]
            liquidateArgs.gemOut = collateral; // [wad]
            ionPool.confiscateVault(
                ilkIndex,
                vault,
                PROTOCOL, // TODO: this should go to PROTOCOL multisig
                PROTOCOL, // TODO: this should go to PROTOCOL mul
                -int256(liquidateArgs.gemOut),
                -int256(liquidateArgs.dart)
            );
            // TODO: emit protocol liquidation event
            return;
        } else if (normalizedDebt * rate - liquidateArgs.repay < dust) {
            // [rad] - [rad] < [rad]
            liquidateArgs.repay = normalizedDebt * rate; // bound repay to total debt
            liquidateArgs.dart = normalizedDebt; // pay off all debt including dust
            liquidateArgs.gemOut = normalizedDebt * rate / liquidateArgs.price; // round down in protocol favor
        } else { // if (normalizedDebt * rate - liquidateArgs.repay >= dust) do partial liquidation
            // repay stays unchanged
            liquidateArgs.dart = liquidateArgs.repay / rate; // [rad] / [ray] = [wad]
            liquidateArgs.dart =
                liquidateArgs.dart * rate < liquidateArgs.repay ? liquidateArgs.dart + 1 : liquidateArgs.dart; // round up
                // in protocol favor
            liquidateArgs.gemOut = liquidateArgs.repay / liquidateArgs.price; // readjust amount of collateral, round
                // down in protocol favor
        }

        // --- For Second and Third Branch ---

        // if dust, repay = normalizedDebt * rate
        // if partial, repay is unadjusted
        // TODO: simplify with mulmod
        uint256 transferAmt = (liquidateArgs.repay / RAY);
        transferAmt = transferAmt * RAY < liquidateArgs.repay ? transferAmt + 1 : transferAmt;

        // calculate fee
        liquidateArgs.fee = liquidateArgs.gemOut.rayMulUp(RESERVE_FACTOR); // [wad] * [ray] / [ray] = [wad]
        // transfer WETH from keeper to this contract
        underlying.safeTransferFrom(msg.sender, address(this), transferAmt);
        // take the debt to pay off and the collateral to sell from the vault
        // TODO: check for integer overflows
        ionPool.confiscateVault(
            ilkIndex, vault, address(this), address(this), -int256(liquidateArgs.gemOut), -int256(liquidateArgs.dart)
        );
        // pay off this contract's debt
        ionPool.repayBadDebt(address(this), liquidateArgs.repay);
        // send fee to the REVENUE_RECIPIENT
        ionPool.transferGem(ilkIndex, address(this), REVENUE_RECIPIENT, liquidateArgs.fee);
        // send the collateral sold to the keeper
        ionPool.transferGem(ilkIndex, address(this), kpr, liquidateArgs.gemOut - liquidateArgs.fee);

        emit Liquidate(kpr, liquidateArgs.repay, liquidateArgs.gemOut - liquidateArgs.fee, liquidateArgs.fee);
    }
}<|MERGE_RESOLUTION|>--- conflicted
+++ resolved
@@ -91,11 +91,7 @@
             liquidationThreshold = LIQUIDATION_THRESHOLD_2;
         }
         // exchangeRate is reported in uint72 in [wad], but should be converted to uint256 [ray]
-<<<<<<< HEAD
-        exchangeRate = ReserveOracle(exchangeRateOracle).getExchangeRate();
-=======
         exchangeRate = ReserveOracle(exchangeRateOracle).currentExchangeRate();
->>>>>>> bbfa9872
         exchangeRate = uint256(exchangeRate).scaleUpToRay(18);
     }
 
