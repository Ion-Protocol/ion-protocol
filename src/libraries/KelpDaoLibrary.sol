// SPDX-License-Identifier: MIT
pragma solidity 0.8.21;

import { IRsEth } from "../interfaces/ProviderInterfaces.sol";
import { RSETH_LRT_DEPOSIT_POOL, RSETH_LRT_ORACLE, ETH_ADDRESS } from "../Constants.sol";
import { Math } from "@openzeppelin/contracts/utils/math/Math.sol";
import { WadRayMath, WAD } from "./math/WadRayMath.sol";

using WadRayMath for uint256;
using Math for uint256;

library KelpDaoLibrary {
    /**
     * @notice Deposits a given amount of ETH into the rsETH Deposit Pool.
     * @param ethAmount Amount of ETH to deposit. [WAD]
     * @return rsEthAmountToMint Amount of rsETH that was obtained. [WAD]
     */
    function depositForLrt(IRsEth, uint256 ethAmount) internal returns (uint256 rsEthAmountToMint) {
        rsEthAmountToMint = RSETH_LRT_DEPOSIT_POOL.getRsETHAmountToMint(ETH_ADDRESS, ethAmount);
        RSETH_LRT_DEPOSIT_POOL.depositETH{ value: ethAmount }(0, ""); // TODO: slippage tolerance on mint
    }

    function getEthAmountInForLstAmountOut(IRsEth, uint256 amountOut) internal view returns (uint256) {
        // getRsEthAmountToMint
        // rsEthAmountToMint = floor(amount * assetPrice / rsETHPrice)
        // assetPrice for ETH is always 1e18 on the contract
        // rsEthAmountToMint * rsETHPrice / assetPrice = amount
        // round up the amount to ensure that the user has enough to mint the rsETH

        return amountOut.mulDiv(RSETH_LRT_ORACLE.rsETHPrice(), WAD, Math.Rounding.Ceil);
    }

<<<<<<< HEAD
    function getLstAmountOutForEthAmountIn(IRsEth rsEth, uint256 ethAmount) internal view returns (uint256) {
=======
    function getLstAmountOutForEthAmountIn(IRsEth, uint256 ethAmount) internal view returns (uint256) {
>>>>>>> 5aa9df20
        return RSETH_LRT_DEPOSIT_POOL.getRsETHAmountToMint(ETH_ADDRESS, ethAmount);
    }
}<|MERGE_RESOLUTION|>--- conflicted
+++ resolved
@@ -30,11 +30,7 @@
         return amountOut.mulDiv(RSETH_LRT_ORACLE.rsETHPrice(), WAD, Math.Rounding.Ceil);
     }
 
-<<<<<<< HEAD
-    function getLstAmountOutForEthAmountIn(IRsEth rsEth, uint256 ethAmount) internal view returns (uint256) {
-=======
     function getLstAmountOutForEthAmountIn(IRsEth, uint256 ethAmount) internal view returns (uint256) {
->>>>>>> 5aa9df20
         return RSETH_LRT_DEPOSIT_POOL.getRsETHAmountToMint(ETH_ADDRESS, ethAmount);
     }
 }