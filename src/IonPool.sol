// SPDX-License-Identifier: UNLICENSED
pragma solidity 0.8.21;

import { IERC20 } from "@openzeppelin/contracts/token/ERC20/IERC20.sol";
import { SafeERC20 } from "@openzeppelin/contracts/token/ERC20/utils/SafeERC20.sol";
import { RewardModule } from "./reward/RewardModule.sol";
import { AccessControlDefaultAdminRulesUpgradeable } from
    "@openzeppelin/contracts-upgradeable/access/extensions/AccessControlDefaultAdminRulesUpgradeable.sol";
import { SafeCast } from "@openzeppelin/contracts/utils/math/SafeCast.sol";
import { InterestRate } from "./InterestRate.sol";
import { RoundedMath, RAY } from "./libraries/math/RoundedMath.sol";
import { EnumerableSet } from "@openzeppelin/contracts/utils/structs/EnumerableSet.sol";
import { IonPausableUpgradeable } from "./admin/IonPausableUpgradeable.sol";
import { Whitelist } from "src/Whitelist.sol";
import { safeconsole as console } from "forge-std/safeconsole.sol";
import { console2 } from "forge-std/console2.sol";
import { SpotOracle } from "src/oracles/spot/SpotOracle.sol";

contract IonPool is IonPausableUpgradeable, AccessControlDefaultAdminRulesUpgradeable, RewardModule {
    using SafeERC20 for IERC20;
    using SafeCast for *;
    using RoundedMath for uint256;
    using EnumerableSet for EnumerableSet.AddressSet;

    // --- Errors ---
    error CeilingExceeded(uint256 newDebt, uint256 debtCeiling);
    error UnsafePositionChange(uint256 newTotalDebtInVault, uint256 collateral, uint256 spot);
    error UnsafePositionChangeWithoutConsent(address user, address unconsentedOperator);
    error GemTransferWithoutConsent(address user, address unconsentedOperator);
    error UseOfCollateralWithoutConsent(address user, address unconsentedOperator);
    error TakingWethWithoutConsent(address user, address unconsentedOperator);
    error VaultCannotBeDusty(uint256 amountLeft, uint256 dust);
    error ArithmeticError();
    error SpotUpdaterNotAuthorized();
    error IlkAlreadyAdded(address ilkAddress);
    error IlkNotInitialized(uint256 ilkIndex);
    error DepositSurpassesSupplyCap(uint256 depositAmount, uint256 supplyCap);

    error InvalidIlkAddress();
    error InvalidAccountingModule();
    error InvalidInterestRateModule();

    // --- Events ---
    event IlkInitialized(uint8 indexed ilkIndex, address indexed ilkAddress);
    event IlkSpotUpdated(address newSpot);
    event IlkDebtCeilingUpdated(uint256 newDebtCeiling);
    event IlkDustUpdated(uint256 newDust);
    event SupplyCapUpdated(uint256 newSupplyCap);
    event InterestRateModuleUpdated(address newModule);
    event WhitelistUpdated(address newWhitelist);

    event AddOperator(address indexed from, address indexed to);
    event RemoveOperator(address indexed from, address indexed to);
    event MintAndBurnGem(uint8 indexed ilkIndex, address indexed usr, int256 wad);
    event TransferGem(uint8 indexed ilkIndex, address indexed src, address indexed dst, uint256 wad);

    event Borrow(
        uint8 indexed ilkIndex,
        address indexed user,
        address indexed recipient,
        uint256 amountOfNormalizedDebt,
        uint256 ilkRate
    );
    event Repay(
        uint8 indexed ilkIndex,
        address indexed user,
        address indexed payer,
        uint256 amountOfNormalizedDebt,
        uint256 ilkRate
    );

    event DepositCollateral(uint8 indexed ilkIndex, address indexed user, address indexed depositor, uint256 amount);
    event WithdrawCollateral(uint8 indexed ilkIndex, address indexed user, address indexed recipient, uint256 amount);

    event RepayBadDebt(address indexed user, address indexed payer, uint256 rad);
    event ConfiscateVault(
        uint8 indexed ilkIndex,
        address indexed u,
        address v,
        address indexed w,
        int256 changeInCollateral,
        int256 changeInNormalizedDebt
    );

    bytes32 public constant ION = keccak256("ION");
    bytes32 public constant SPOT_ROLE = keccak256("SPOT_ROLE");
    bytes32 public constant GEM_JOIN_ROLE = keccak256("GEM_JOIN_ROLE");
    bytes32 public constant LIQUIDATOR_ROLE = keccak256("LIQUIDATOR_ROLE");

    address private immutable addressThis = address(this);

    // --- Modifiers ---
    modifier onlyWhitelistedBorrowers(uint8 ilkIndex, bytes32[] memory proof) {
        IonPoolStorage storage $ = _getIonPoolStorage();
        $.whitelist.isWhitelistedBorrower(ilkIndex, _msgSender(), proof);
        _;
    }

    modifier onlyWhitelistedLenders(bytes32[] memory proof) {
        IonPoolStorage storage $ = _getIonPoolStorage();
        $.whitelist.isWhitelistedLender(_msgSender(), proof);
        _;
    }

    // --- Data ---
    struct Ilk {
        uint104 totalNormalizedDebt; // Total Normalised Debt     [wad]
        uint104 rate; // Accumulated Rates         [ray]
        uint48 lastRateUpdate; // block.timestamp of last update; overflows in 800_000 years
        SpotOracle spot; // Oracle that provides price with safety margin
        uint256 debtCeiling; // Debt Ceiling              [rad]
        uint256 dust; // Vault Debt Floor            [rad]
    }

    struct Vault {
        uint256 collateral; // Locked Collateral  [wad]
        uint256 normalizedDebt; // Normalised Debt    [wad]
    }

    struct IonPoolStorage {
        Ilk[] ilks;
        // remove() should never be called, it will mess up the ordering
        EnumerableSet.AddressSet ilkAddresses;
        mapping(uint256 ilkIndex => mapping(address user => Vault)) vaults;
        mapping(uint256 ilkIndex => mapping(address user => uint256)) gem; // [wad]
        mapping(address => uint256) unbackedDebt; // [rad]
        mapping(address => mapping(address => uint256)) isOperator;
        uint256 weth; // liquidity in pool [wad]
        uint256 wethSupplyCap; // [wad]
        uint256 debt; // Total Dai Issued    [rad]
        uint256 totalUnbackedDebt; // Total Unbacked Dai  [rad]
        InterestRate interestRateModule;
        Whitelist whitelist;
    }

    // keccak256(abi.encode(uint256(keccak256("ion.storage.IonPool")) - 1)) & ~bytes32(uint256(0xff))
    bytes32 private constant IonPoolStorageLocation = 0xceba3d526b4d5afd91d1b752bf1fd37917c20a6daf576bcb41dd1c57c1f67e00;

    function _getIonPoolStorage() internal pure returns (IonPoolStorage storage $) {
        assembly {
            $.slot := IonPoolStorageLocation
        }
    }

    constructor() {
        _disableInitializers();
    }

    function initialize(
        address _underlying,
        address _treasury,
        uint8 decimals_,
        string memory name_,
        string memory symbol_,
        address initialDefaultAdmin,
        InterestRate _interestRateModule,
        Whitelist _whitelist
    )
        external
        initializer
    {
        __AccessControlDefaultAdminRules_init(0, initialDefaultAdmin);
        RewardModule.initialize(_underlying, _treasury, decimals_, name_, symbol_);

        IonPoolStorage storage $ = _getIonPoolStorage();

        $.interestRateModule = _interestRateModule;
        $.whitelist = _whitelist;
        emit InterestRateModuleUpdated(address(_interestRateModule));
        emit WhitelistUpdated(address(_whitelist));
    }

    // --- Administration ---

    function initializeIlk(address ilkAddress) external onlyRole(ION) {
        IonPoolStorage storage $ = _getIonPoolStorage();

        if (ilkAddress == address(0)) revert InvalidIlkAddress();
        if (!$.ilkAddresses.add(ilkAddress)) revert IlkAlreadyAdded(ilkAddress);

        // Unsafe cast OK since we don't plan on having more than 256
        // collaterals
        uint8 ilkIndex = uint8($.ilks.length);
        Ilk memory newIlk;
        $.ilks.push(newIlk);
        Ilk storage ilk = $.ilks[ilkIndex];

        ilk.rate = 10 ** 27;
        ilk.lastRateUpdate = block.timestamp.toUint48();

        emit IlkInitialized(ilkIndex, ilkAddress);
    }

    function updateIlkSpot(uint8 ilkIndex, SpotOracle newSpot) external onlyRole(ION) {
        IonPoolStorage storage $ = _getIonPoolStorage();

        $.ilks[ilkIndex].spot = newSpot;

        emit IlkSpotUpdated(address(newSpot));
    }

    function updateIlkDebtCeiling(uint8 ilkIndex, uint256 newCeiling) external onlyRole(ION) {
        IonPoolStorage storage $ = _getIonPoolStorage();

        $.ilks[ilkIndex].debtCeiling = newCeiling;

        emit IlkDebtCeilingUpdated(newCeiling);
    }

    function updateIlkDust(uint8 ilkIndex, uint256 newDust) external onlyRole(ION) {
        IonPoolStorage storage $ = _getIonPoolStorage();

        $.ilks[ilkIndex].dust = newDust;

        emit IlkDustUpdated(newDust);
    }

    function updateSupplyCap(uint256 newSupplyCap) external onlyRole(ION) {
        IonPoolStorage storage $ = _getIonPoolStorage();

        $.wethSupplyCap = newSupplyCap;

        emit SupplyCapUpdated(newSupplyCap);
    }

    function updateInterestRateModule(InterestRate _interestRateModule) external onlyRole(ION) {
        if (address(_interestRateModule) == address(0)) revert InvalidInterestRateModule();

        IonPoolStorage storage $ = _getIonPoolStorage();

        // Sanity check
        if (_interestRateModule.collateralCount() != $.ilks.length) revert InvalidInterestRateModule();
        $.interestRateModule = _interestRateModule;

        emit InterestRateModuleUpdated(address(_interestRateModule));
    }

    /**
     * @dev Pause actions that put the protocol into a further unsafe state.
     * These are actions that take liquidity out of the system (e.g. borrowing,
     * withdrawing base)
     */
    function pauseUnsafeActions() external onlyRole(ION) {
        _pause(Pauses.UNSAFE);
    }

    /**
     * @dev Unpause actions that put the protocol into a further unsafe state.
     */
    function unpauseUnsafeActions() external onlyRole(ION) {
        _unpause(Pauses.UNSAFE);
    }

    /**
     * @dev Pause actions that put the protocol into a further safe state.
     * These are actions that put liquidity into the system (e.g. repaying,
     * depositing base)
     *
     * Pausing accrual is also necessary with this since disabling repaying
     * should not continue to accrue interest.
     *
     * Also accrues interest before the pause to update all debt at the time the
     * pause takes place.
     */
    function pauseSafeActions() external onlyRole(ION) {
        _pause(Pauses.SAFE);
        _accrueInterest();
    }

    /**
     * @dev Unpause actions that put the protocol into a further safe state.
     *
     * Will also update the `lastRateUpdate` to the unpause transaction
     * timestamp. This essentially allows for a pausing and unpausing of the
     * accrual of interest.
     */
    function unpauseSafeActions() external onlyRole(ION) {
        _unpause(Pauses.SAFE);
        IonPoolStorage storage $ = _getIonPoolStorage();

        uint256 ilksLength = $.ilks.length;
        for (uint256 i = 0; i < ilksLength;) {
            $.ilks[i].lastRateUpdate = block.timestamp.toUint48();

            // forgefmt: disable-next-line
            unchecked { ++i; }
        }
    }

    // --- Interest Calculations ---

    function accrueInterest() external whenNotPaused(Pauses.SAFE) {
        _accrueInterest();
    }

    function _accrueInterest() internal {
        // Safe actions should really only be paused in conjunction with unsafe
        // actions. However, if for some reason only safe actions were unpaused,
        // it would still be possible to accrue interest by withdrawing and/or
        // borrowing... so we prevent this outcome; but without reverting the tx
        // altogether.
        if (paused(Pauses.SAFE)) return;
        uint256 totalEthSupply = totalSupply();

        uint256 totalSupplyFactorIncrease;
        uint256 totalTreasuryMintAmount;

        IonPoolStorage storage $ = _getIonPoolStorage();

        uint256 ilksLength = $.ilks.length;
        for (uint8 i = 0; i < ilksLength;) {
            (uint256 supplyFactorIncrease, uint256 treasuryMintAmount, uint104 newRateIncrease, uint48 newTimestamp) =
                _calculateRewardAndDebtDistribution(i, totalEthSupply);

            if (newTimestamp > 0) {
                Ilk storage ilk = $.ilks[i];
                ilk.rate += newRateIncrease;
                ilk.lastRateUpdate = newTimestamp;

                totalSupplyFactorIncrease += supplyFactorIncrease;
                totalTreasuryMintAmount += treasuryMintAmount;
            }

            // forgefmt: disable-next-line
            unchecked { ++i; }
        }

        _setSupplyFactor(supplyFactor() + totalSupplyFactorIncrease);
        _mintToTreasury(totalTreasuryMintAmount);
    }

    function _accrueInterestForIlk(uint8 ilkIndex) internal {
        (uint256 supplyFactorIncrease, uint256 treasuryMintAmount, uint104 newRateIncrease, uint48 newTimestamp) =
            _calculateRewardAndDebtDistribution(ilkIndex, totalSupply());

        IonPoolStorage storage $ = _getIonPoolStorage();

        if (newTimestamp > 0) {
            Ilk storage ilk = $.ilks[ilkIndex];
            ilk.rate += newRateIncrease;
            ilk.lastRateUpdate = newTimestamp;

            _setSupplyFactor(supplyFactor() + supplyFactorIncrease);
            _mintToTreasury(treasuryMintAmount);
        }
    }

    function calculateRewardAndDebtDistribution(
        uint8 ilkIndex,
        uint256 totalEthSupply
    )
        external
        view
        returns (uint256 supplyFactorIncrease, uint256 treasuryMintAmount, uint104 newRateIncrease, uint48 newTimestamp)
    {
        return _calculateRewardAndDebtDistribution(ilkIndex, totalEthSupply);
    }

    function _calculateRewardAndDebtDistribution(
        uint8 ilkIndex,
        uint256 totalEthSupply
    )
        internal
        view
        returns (uint256 supplyFactorIncrease, uint256 treasuryMintAmount, uint104 newRateIncrease, uint48 newTimestamp)
    {
        IonPoolStorage storage $ = _getIonPoolStorage();
        Ilk storage ilk = $.ilks[ilkIndex];

        uint256 _totalNormalizedDebt = ilk.totalNormalizedDebt;
        if (_totalNormalizedDebt == 0) return (0, 0, 0, 0);
        uint256 _rate = ilk.rate;

        uint256 totalDebt = _totalNormalizedDebt.wadMulDown(_rate); // [WAD] * [RAY] / [WAD] = [RAY]

        // TODO: Make this borrow rate less than one, and then add one in this contract. This way, the core guarantees
        // that borrow rate > 1
        (uint256 borrowRate, uint256 reserveFactor) =
            $.interestRateModule.calculateInterestRate(ilkIndex, totalDebt, totalEthSupply);

        uint256 borrowRateExpT = _rpow(borrowRate, block.timestamp - ilk.lastRateUpdate, RAY);

        newTimestamp = block.timestamp.toUint48();

        uint256 newDebtCreated = totalDebt.rayMulDown(borrowRateExpT - RAY); // Round down in protocol's favor.
        uint256 newDebtCreatedUp = totalDebt.rayMulUp(borrowRateExpT - RAY); // Round down in protocol's favor.

        // Debt distribution
        newRateIncrease = newDebtCreatedUp.rayDivUp(_totalNormalizedDebt).toUint104();

        // Income distribution
        uint256 _normalizedTotalSupply = normalizedTotalSupply();

        // If there is no supply, then nothing is being lent out.
        supplyFactorIncrease = _normalizedTotalSupply == 0
            ? 0
            : newDebtCreated.rayMulDown(RAY - reserveFactor).rayDivDown(_normalizedTotalSupply);

        treasuryMintAmount = newDebtCreated.rayMulDown(reserveFactor);
    }

    // --- Lender Operations ---
    function withdraw(address user, uint256 amount) external whenNotPaused(Pauses.UNSAFE) {
        _accrueInterest();
        IonPoolStorage storage $ = _getIonPoolStorage();

        $.weth -= amount;
        
        _burn(_msgSender(), user, amount);
    }

    // TODO: Supply caps
    function supply(
        address user,
        uint256 amount,
        bytes32[] calldata proof
    )
        external
        whenNotPaused(Pauses.SAFE)
        onlyWhitelistedLenders(proof)
    {
        _accrueInterest();
        IonPoolStorage storage $ = _getIonPoolStorage();

        uint256 _supplyCap = $.wethSupplyCap;
        if (($.weth += amount) > _supplyCap) revert DepositSurpassesSupplyCap(amount, _supplyCap);

        _mint(user, amount);
    }

    // --- CDP Manipulation ---

    function borrow(
        uint8 ilkIndex,
        address user,
        address recipient,
        uint256 amountOfNormalizedDebt,
        bytes32[] calldata proof
    )
        external
        whenNotPaused(Pauses.UNSAFE)
        onlyWhitelistedBorrowers(ilkIndex, proof)
    {
<<<<<<< HEAD
        _accrueInterestForIlk(ilkIndex);
        uint104 ilkRate = _modifyPosition(ilkIndex, user, address(0), recipient, 0, amountOfNormalizedDebt.toInt256());
=======
        _modifyPosition(ilkIndex, user, address(0), w, 0, amountOfNormalizedDebt.toInt256());
>>>>>>> 9c913e01

        emit Borrow(ilkIndex, user, recipient, amountOfNormalizedDebt, ilkRate);
    }

    function repay(
        uint8 ilkIndex,
        address user,
        address payer,
        uint256 amountOfNormalizedDebt
    )
        external
        whenNotPaused(Pauses.SAFE)
    {
        _accrueInterestForIlk(ilkIndex);
        uint104 ilkRate = _modifyPosition(ilkIndex, user, address(0), payer, 0, -(amountOfNormalizedDebt.toInt256()));

        emit Repay(ilkIndex, user, payer, amountOfNormalizedDebt, ilkRate);
    }

    /**
     * @dev Moves collateral from internal `vault.collateral` balances to `gem`
     */
    function withdrawCollateral(
        uint8 ilkIndex,
        address user,
        address recipient,
        uint256 amount
    )
        external
        whenNotPaused(Pauses.UNSAFE)
    {
        _modifyPosition(ilkIndex, user, recipient, address(0), -(amount.toInt256()), 0);

        emit WithdrawCollateral(ilkIndex, user, recipient, amount);
    }

    /**
     * @dev Moves collateral from `gem` balances to internal `vault.collateral`
     */
    function depositCollateral(
        uint8 ilkIndex,
        address user,
        address depositor,
        uint256 amount,
        bytes32[] calldata proof
    )
        external
        whenNotPaused(Pauses.SAFE)
        onlyWhitelistedBorrowers(ilkIndex, proof)
    {
        _modifyPosition(ilkIndex, user, depositor, address(0), amount.toInt256(), 0);

        emit DepositCollateral(ilkIndex, user, depositor, amount);
    }

    function _modifyPosition(
        uint8 ilkIndex,
        address u,
        address v,
        address w,
        int256 changeInCollateral,
        int256 changeInNormalizedDebt
    )
        internal
        returns (uint104 ilkRate)
    {
        IonPoolStorage storage $ = _getIonPoolStorage();

        ilkRate = $.ilks[ilkIndex].rate;
        // ilk has been initialised
        if (ilkRate == 0) revert IlkNotInitialized(ilkIndex);

        Vault memory vault = $.vaults[ilkIndex][u];
        vault.collateral = _add(vault.collateral, changeInCollateral);
        vault.normalizedDebt = _add(vault.normalizedDebt, changeInNormalizedDebt);

        uint104 _totalNormalizedDebt = _add($.ilks[ilkIndex].totalNormalizedDebt, changeInNormalizedDebt).toUint104();
        int256 changeInDebt = ilkRate.toInt256() * changeInNormalizedDebt;
<<<<<<< HEAD

=======
>>>>>>> 9c913e01
        uint256 newTotalDebtInVault = ilkRate * vault.normalizedDebt;

        // Prevent stack too deep
        {
            // either debt has decreased, or debt ceilings are not exceeded
            uint256 newDebt = uint256(_totalNormalizedDebt) * uint256(ilkRate);
            if (
                both(
                    changeInNormalizedDebt > 0,
                    // prevent intermediary overflow
                    newDebt > $.ilks[ilkIndex].debtCeiling
                )
            ) revert CeilingExceeded(newDebt, $.ilks[ilkIndex].debtCeiling);
            uint256 ilkSpot = $.ilks[ilkIndex].spot.getSpot();
            // vault is either less risky than before, or it is safe
            if (
                both(
                    either(changeInNormalizedDebt > 0, changeInCollateral < 0),
                    newTotalDebtInVault > vault.collateral * ilkSpot
                )
            ) revert UnsafePositionChange(newTotalDebtInVault, vault.collateral, ilkSpot);

            // vault is either more safe, or the owner consents
            if (both(either(changeInNormalizedDebt > 0, changeInCollateral < 0), !isAllowed(u, _msgSender()))) {
                revert UnsafePositionChangeWithoutConsent(u, _msgSender());
            }

            // collateral src consents
            if (both(changeInCollateral > 0, !isAllowed(v, _msgSender()))) {
                revert UseOfCollateralWithoutConsent(v, _msgSender());
            }
        }
        // debt dst consents
        // Since changeInDebt is no longer being deducted in the form of
        // internal accounting but rather directly in the erc20 WETH form, this
        // contract must also have an approved role for the debt dst address on
        // th erc20 WETH contract. Or else, the transfer will fail.
        if (both(changeInNormalizedDebt < 0, !isAllowed(w, _msgSender()))) {
            revert TakingWethWithoutConsent(w, _msgSender());
        }

        // vault has no debt, or a non-dusty amount
        if (both(vault.normalizedDebt != 0, newTotalDebtInVault < $.ilks[ilkIndex].dust)) {
            revert VaultCannotBeDusty(newTotalDebtInVault, $.ilks[ilkIndex].dust);
        }

        $.gem[ilkIndex][v] = _sub($.gem[ilkIndex][v], changeInCollateral);
        $.vaults[ilkIndex][u] = vault;
        $.ilks[ilkIndex].totalNormalizedDebt = _totalNormalizedDebt;
        $.debt = _add($.debt, changeInDebt);

        // If changeInDebt < 0, it is a repayment and WETH is being transferred
        // into the protocol
        _transferWeth(w, changeInDebt);
    }

    // --- Settlement ---

    /**
     * @dev To be used by protocol to settle bad debt using reserves
     * NOTE: Can pay another user's bad debt with the sender's asset
     * @param user the address that owns the bad debt being paid off
     * @param rad amount of debt to be repaid (45 decimals)
     */
    function repayBadDebt(address user, uint256 rad) external whenNotPaused(Pauses.SAFE) {
        IonPoolStorage storage $ = _getIonPoolStorage();

        $.unbackedDebt[user] -= rad;
        $.totalUnbackedDebt -= rad;
        $.debt -= rad;

        // Must be negative since it is a repayment
        _transferWeth(_msgSender(), -(rad.toInt256()));

        emit RepayBadDebt(user, _msgSender(), rad);
    }

    // --- Helpers ---

    /**
     * @dev Helper function to deal with borrowing and repaying debt. A positive
     * amount is a borrow while negative amount is a repayment
     * @param user receiver if transfer to, or sender if transfer from
     * @param amount amount to transfer [rad]
     */
    function _transferWeth(address user, int256 amount) internal {
        if (amount == 0) return;
        IonPoolStorage storage $ = _getIonPoolStorage();

        if (amount < 0) {
            // TODO: Round up using mulmod
            uint256 amountWad = uint256(-amount) / RAY;
            amountWad = amountWad * RAY < uint256(-amount) ? amountWad + 1 : amountWad;
            $.weth += amountWad;
            underlying().safeTransferFrom(user, address(this), amountWad);
        } else {
            // Round down in protocol's favor
            uint256 amountWad = uint256(amount) / RAY;
            $.weth -= amountWad;
            underlying().safeTransfer(user, amountWad);
        }
    }

    // --- CDP Confiscation ---

    /**
     * @dev This function foregoes pausability for pausability at the
     * liquidation module layer
     */
    function confiscateVault(
        uint8 ilkIndex,
        address u,
        address v,
        address w,
        int256 changeInCollateral,
        int256 changeInNormalizedDebt
    )
        external
        onlyRole(LIQUIDATOR_ROLE)
    {
        IonPoolStorage storage $ = _getIonPoolStorage();

        Vault storage vault = $.vaults[ilkIndex][u];
        Ilk storage ilk = $.ilks[ilkIndex];
        uint128 ilkRate = ilk.rate;

        vault.collateral = _add(vault.collateral, changeInCollateral);
        vault.normalizedDebt = _add(vault.normalizedDebt, changeInNormalizedDebt);
        ilk.totalNormalizedDebt = _add(uint256(ilk.totalNormalizedDebt), changeInNormalizedDebt).toUint104();

        // Unsafe cast OK since we know that ilkRate is less than 2^128
        int256 changeInDebt = int256(uint256(ilkRate)) * changeInNormalizedDebt;

        $.gem[ilkIndex][v] = _sub($.gem[ilkIndex][v], changeInCollateral);
        $.unbackedDebt[w] = _sub($.unbackedDebt[w], changeInDebt);
        $.totalUnbackedDebt = _sub($.totalUnbackedDebt, changeInDebt);

        emit ConfiscateVault(ilkIndex, u, v, w, changeInCollateral, changeInNormalizedDebt);
    }

    // --- Fungibility ---

    /**
     * @dev To be called by GemJoin contracts. After a user deposits collateral, credit the user with collateral
     * internally
     * @param ilkIndex collateral
     * @param usr user
     * @param wad amount to add or remove
     */
    function mintAndBurnGem(
        uint8 ilkIndex,
        address usr,
        int256 wad
    )
        external
        whenNotPaused(Pauses.UNSAFE)
        onlyRole(GEM_JOIN_ROLE)
    {
        IonPoolStorage storage $ = _getIonPoolStorage();

        $.gem[ilkIndex][usr] = _add($.gem[ilkIndex][usr], wad);

        emit MintAndBurnGem(ilkIndex, usr, wad);
    }

    function transferGem(uint8 ilkIndex, address src, address dst, uint256 wad) external whenNotPaused(Pauses.UNSAFE) {
        if (!isAllowed(src, _msgSender())) revert GemTransferWithoutConsent(src, _msgSender());

        IonPoolStorage storage $ = _getIonPoolStorage();

        $.gem[ilkIndex][src] -= wad;
        $.gem[ilkIndex][dst] += wad;
        emit TransferGem(ilkIndex, src, dst, wad);
    }

    // --- Getters ---

    function ilkCount() public view returns (uint256) {
        IonPoolStorage storage $ = _getIonPoolStorage();
        return $.ilks.length;
    }

    function getIlkIndex(address ilkAddress) public view returns (uint8) {
        IonPoolStorage storage $ = _getIonPoolStorage();
        bytes32 addressInBytes32 = bytes32(uint256(uint160(ilkAddress)));

        // Since there should never be more than 256 collaterals, an unsafe cast
        // should be fine
        return uint8($.ilkAddresses._inner._positions[addressInBytes32] - 1);
    }

    function getIlkAddress(uint256 ilkIndex) public view returns (address) {
        IonPoolStorage storage $ = _getIonPoolStorage();
        return $.ilkAddresses.at(ilkIndex);
    }

    function addressContains(address ilk) public view returns (bool) {
        IonPoolStorage storage $ = _getIonPoolStorage();
        return $.ilkAddresses.contains(ilk);
    }

    function addressesLength() public view returns (uint256) {
        IonPoolStorage storage $ = _getIonPoolStorage();
        return $.ilkAddresses.length();
    }

    function totalNormalizedDebt(uint8 ilkIndex) external view returns (uint256) {
        IonPoolStorage storage $ = _getIonPoolStorage();
        return $.ilks[ilkIndex].totalNormalizedDebt;
    }

    function rate(uint8 ilkIndex) external view returns (uint256) {
        IonPoolStorage storage $ = _getIonPoolStorage();
        return $.ilks[ilkIndex].rate;
    }

    function lastRateUpdate(uint8 ilkIndex) external view returns (uint256) {
        IonPoolStorage storage $ = _getIonPoolStorage();
        return $.ilks[ilkIndex].lastRateUpdate;
    }

    function spot(uint8 ilkIndex) external view returns (SpotOracle) {
        IonPoolStorage storage $ = _getIonPoolStorage();
        return $.ilks[ilkIndex].spot;
    }

    function debtCeiling(uint8 ilkIndex) external view returns (uint256) {
        IonPoolStorage storage $ = _getIonPoolStorage();
        return $.ilks[ilkIndex].debtCeiling;
    }

    function dust(uint8 ilkIndex) external view returns (uint256) {
        IonPoolStorage storage $ = _getIonPoolStorage();
        return $.ilks[ilkIndex].dust;
    }

    function collateral(uint8 ilkIndex, address user) external view returns (uint256) {
        IonPoolStorage storage $ = _getIonPoolStorage();
        return $.vaults[ilkIndex][user].collateral;
    }

    function normalizedDebt(uint8 ilkIndex, address user) external view returns (uint256) {
        IonPoolStorage storage $ = _getIonPoolStorage();
        return $.vaults[ilkIndex][user].normalizedDebt;
    }

    function gem(uint8 ilkIndex, address user) external view returns (uint256) {
        IonPoolStorage storage $ = _getIonPoolStorage();
        return $.gem[ilkIndex][user];
    }

    function unbackedDebt(address user) external view returns (uint256) {
        IonPoolStorage storage $ = _getIonPoolStorage();
        return $.unbackedDebt[user];
    }

    function isOperator(address user, address operator) external view returns (bool) {
        IonPoolStorage storage $ = _getIonPoolStorage();
        return $.isOperator[user][operator] == 1;
    }

    function isAllowed(address bit, address usr) public view returns (bool) {
        IonPoolStorage storage $ = _getIonPoolStorage();

        return either(bit == usr, $.isOperator[bit][usr] == 1);
    }

    function debt() external view returns (uint256) {
        IonPoolStorage storage $ = _getIonPoolStorage();
        return $.debt;
    }

    function totalUnbackedDebt() external view returns (uint256) {
        IonPoolStorage storage $ = _getIonPoolStorage();
        return $.totalUnbackedDebt;
    }

    function interestRateModule() external view returns (address) {
        IonPoolStorage storage $ = _getIonPoolStorage();
        return address($.interestRateModule);
    }

    function weth() external view returns (uint256) {
        IonPoolStorage storage $ = _getIonPoolStorage();
        return $.weth;
    }

    function getCurrentBorrowRate(uint8 ilkIndex) public view returns (uint256 borrowRate, uint256 reserveFactor) {
        IonPoolStorage storage $ = _getIonPoolStorage();

        uint256 totalEthSupply = totalSupply();
        uint256 _totalNormalizedDebt = $.ilks[ilkIndex].totalNormalizedDebt;
        uint256 _rate = $.ilks[ilkIndex].rate;

        uint256 totalDebt = _totalNormalizedDebt.wadMulDown(_rate); // [WAD] * [RAY] / [WAD] = [RAY]

        (borrowRate, reserveFactor) = $.interestRateModule.calculateInterestRate(ilkIndex, totalDebt, totalEthSupply);
    }

    function calculateRewardAndDebtDistribution(uint8 ilkIndex)
        external
        view
        returns (uint256 supplyFactorIncrease, uint256 treasuryMintAmount, uint104 newRate, uint48 newTimestamp)
    {
        return _calculateRewardAndDebtDistribution(ilkIndex, totalSupply());
    }

    function implementation() external view returns (address) {
        return addressThis;
    }

    // --- Auth ---

    function addOperator(address operator) external {
        IonPoolStorage storage $ = _getIonPoolStorage();

        $.isOperator[_msgSender()][operator] = 1;

        emit AddOperator(_msgSender(), operator);
    }

    function removeOperator(address operator) external {
        IonPoolStorage storage $ = _getIonPoolStorage();

        $.isOperator[_msgSender()][operator] = 0;

        emit RemoveOperator(_msgSender(), operator);
    }

    // --- Math ---

    function _add(uint256 x, int256 y) internal pure returns (uint256 z) {
        // Overflow desirable
        unchecked {
            z = x + uint256(y);
        }
        if (y < 0 && z > x) revert ArithmeticError();
        if (y > 0 && z < x) revert ArithmeticError();
    }

    function _sub(uint256 x, int256 y) internal pure returns (uint256 z) {
        // Underflow desirable
        unchecked {
            z = x - uint256(y);
        }
        if (y > 0 && z > x) revert ArithmeticError();
        if (y < 0 && z < x) revert ArithmeticError();
    }

    /**
     * @dev x and the returned value are to be interpreted as fixed-point
     * integers with scaling factor b. For example, if b == 100, this specifies
     * two decimal digits of precision and the normal decimal value 2.1 would be
     * represented as 210; rpow(210, 2, 100) returns 441 (the two-decimal digit
     * fixed-point representation of 2.1^2 = 4.41) (From MCD docs)
     * @param x base
     * @param n exponent
     * @param b scaling factor
     */
    function _rpow(uint256 x, uint256 n, uint256 b) internal pure returns (uint256 z) {
        assembly {
            switch x
            case 0 {
                switch n
                case 0 { z := b }
                default { z := 0 }
            }
            default {
                switch mod(n, 2)
                case 0 { z := b }
                default { z := x }
                let half := div(b, 2) // for rounding.
                for { n := div(n, 2) } n { n := div(n, 2) } {
                    let xx := mul(x, x)
                    if iszero(eq(div(xx, x), x)) { revert(0, 0) }
                    let xxRound := add(xx, half)
                    if lt(xxRound, xx) { revert(0, 0) }
                    x := div(xxRound, b)
                    if mod(n, 2) {
                        let zx := mul(z, x)
                        if and(iszero(iszero(x)), iszero(eq(div(zx, x), z))) { revert(0, 0) }
                        let zxRound := add(zx, half)
                        if lt(zxRound, zx) { revert(0, 0) }
                        z := div(zxRound, b)
                    }
                }
            }
        }
    }

    // --- Boolean ---

    function either(bool x, bool y) internal pure returns (bool z) {
        assembly {
            z := or(x, y)
        }
    }

    function both(bool x, bool y) internal pure returns (bool z) {
        assembly {
            z := and(x, y)
        }
    }
}<|MERGE_RESOLUTION|>--- conflicted
+++ resolved
@@ -441,13 +441,8 @@
         whenNotPaused(Pauses.UNSAFE)
         onlyWhitelistedBorrowers(ilkIndex, proof)
     {
-<<<<<<< HEAD
         _accrueInterestForIlk(ilkIndex);
         uint104 ilkRate = _modifyPosition(ilkIndex, user, address(0), recipient, 0, amountOfNormalizedDebt.toInt256());
-=======
-        _modifyPosition(ilkIndex, user, address(0), w, 0, amountOfNormalizedDebt.toInt256());
->>>>>>> 9c913e01
-
         emit Borrow(ilkIndex, user, recipient, amountOfNormalizedDebt, ilkRate);
     }
 
@@ -525,10 +520,7 @@
 
         uint104 _totalNormalizedDebt = _add($.ilks[ilkIndex].totalNormalizedDebt, changeInNormalizedDebt).toUint104();
         int256 changeInDebt = ilkRate.toInt256() * changeInNormalizedDebt;
-<<<<<<< HEAD
-
-=======
->>>>>>> 9c913e01
+        
         uint256 newTotalDebtInVault = ilkRate * vault.normalizedDebt;
 
         // Prevent stack too deep
