--- conflicted
+++ resolved
@@ -1,20 +1,12 @@
 // SPDX-License-Identifier: UNLICENSED
 pragma solidity 0.8.21;
 
-<<<<<<< HEAD
 import { Whitelist } from "./Whitelist.sol";
 import { SpotOracle } from "./oracles/spot/SpotOracle.sol";
 import { RewardModule } from "./reward/RewardModule.sol";
 import { InterestRate } from "./InterestRate.sol";
 import { WadRayMath, RAY } from "./libraries/math/WadRayMath.sol";
-import { IonPausableUpgradeable } from "./admin/IonPausableUpgradeable.sol";
-=======
-import { Whitelist } from "src/Whitelist.sol";
-import { SpotOracle } from "src/oracles/spot/SpotOracle.sol";
-import { RewardModule } from "src/reward/RewardModule.sol";
-import { InterestRate } from "src/InterestRate.sol";
-import { WadRayMath, RAY } from "src/libraries/math/WadRayMath.sol";
->>>>>>> 9386bca0
+
 
 import { IERC20 } from "@openzeppelin/contracts/token/ERC20/IERC20.sol";
 import { SafeERC20 } from "@openzeppelin/contracts/token/ERC20/utils/SafeERC20.sol";
@@ -24,7 +16,6 @@
 import { Math } from "@openzeppelin/contracts/utils/math/Math.sol";
 import { PausableUpgradeable } from "@openzeppelin/contracts-upgradeable/utils/PausableUpgradeable.sol";
 
-import { safeconsole as console } from "forge-std/safeconsole.sol";
 
 contract IonPool is PausableUpgradeable, RewardModule {
     using SafeERC20 for IERC20;
@@ -823,11 +814,7 @@
         whenNotPaused
         onlyRole(LIQUIDATOR_ROLE)
     {
-<<<<<<< HEAD
-        _accrueInterestForIlk(ilkIndex);
-=======
         _accrueInterest();
->>>>>>> 9386bca0
 
         IonPoolStorage storage $ = _getIonPoolStorage();
 
