--- conflicted
+++ resolved
@@ -107,11 +107,8 @@
         bytes32[] memory proof
     )
         external
-<<<<<<< HEAD
         payable
         onlyWhitelistedBorrowers(proof)
-=======
->>>>>>> e90a06a2
     {
         LST_TOKEN.safeTransferFrom(msg.sender, address(this), initialDeposit);
 
