// SPDX-License-Identifier: MIT
pragma solidity 0.8.21;

import { IonHandlerBase } from "./IonHandlerBase.sol";
import { WadRayMath } from "src/libraries/math/WadRayMath.sol";

import { SafeCast } from "@openzeppelin/contracts/utils/math/SafeCast.sol";
import { IERC20 } from "@openzeppelin/contracts/interfaces/IERC20.sol";
import { SafeERC20 } from "@openzeppelin/contracts/token/ERC20/utils/SafeERC20.sol";

import { IUniswapV3Pool } from "@uniswap/v3-core/contracts/interfaces/IUniswapV3Pool.sol";
import { IUniswapV3Factory } from "@uniswap/v3-core/contracts/interfaces/IUniswapV3Factory.sol";
import { IUniswapV3SwapCallback } from "@uniswap/v3-core/contracts/interfaces/callback/IUniswapV3SwapCallback.sol";

/**
 * @dev When using the `UniswapFlashSwapHandler`, the `IUniswapV3Pool pool` fed to the
 * constructor should be the WETH/[LST] pool.
 *
 * Unlike Balancer flashloans, there is no concern here that somebody else could
 * initiate a flashswap, then direct the callback to be called on this contract.
 * Uniswap enforces that callback is only called on `msg.sender`.
 */
abstract contract UniswapFlashswapHandler is IonHandlerBase, IUniswapV3SwapCallback {
    using WadRayMath for *;
    using SafeCast for uint256;
    using SafeERC20 for IERC20;

    error InvalidUniswapPool();
    error InvalidZeroLiquidityRegionSwap();
    error InvalidSqrtPriceLimitX96(uint160 sqrtPriceLimitX96);

    error FlashswapRepaymentTooExpensive(uint256 amountIn, uint256 maxAmountIn);
    error CallbackOnlyCallableByPool(address unauthorizedCaller);
    error OutputAmountNotReceived(uint256 amountReceived, uint256 amountRequired);

    /// @dev The minimum value that can be returned from #getSqrtRatioAtTick. Equivalent to getSqrtRatioAtTick(MIN_TICK)
    uint160 internal constant MIN_SQRT_RATIO = 4_295_128_739;
    /// @dev The maximum value that can be returned from #getSqrtRatioAtTick. Equivalent to getSqrtRatioAtTick(MAX_TICK)
    uint160 internal constant MAX_SQRT_RATIO = 1_461_446_703_485_210_103_287_273_052_203_988_822_378_723_970_342;

    IUniswapV3Pool public immutable UNISWAP_POOL;
    bool private immutable WETH_IS_TOKEN0;

<<<<<<< HEAD
    constructor(IUniswapV3Factory _factory, IUniswapV3Pool _pool, uint24 _poolFee) {
        if (address(_factory) == address(0)) revert InvalidFactoryAddress();
=======
    constructor(IUniswapV3Pool _pool, bool _wethIsToken0) {
>>>>>>> bcbb6c4e
        if (address(_pool) == address(0)) revert InvalidUniswapPool();

        address token0 = _pool.token0();
        address token1 = _pool.token1();

        if (token0 != address(WETH) && token1 != address(WETH)) revert InvalidUniswapPool();
        if (token0 == address(WETH) && token1 == address(WETH)) revert InvalidUniswapPool();
        if (_poolFee != _pool.fee()) revert InvalidUniswapPool();

        UNISWAP_POOL = _pool;
<<<<<<< HEAD
        POOL_FEE = _poolFee;

        if (token0 == address(WETH)) WETH_IS_TOKEN0 = true;
        else WETH_IS_TOKEN0 = false;
=======
        WETH_IS_TOKEN0 = _wethIsToken0;
>>>>>>> bcbb6c4e
    }

    struct FlashSwapData {
        address user;
        // This value will be used for change in collateral during leveraging and change in (normalized) debt during
        // deleveraging
        uint256 changeInCollateralOrDebt;
        bool zeroForOne;
    }

    /**
     *
     * @param initialDeposit in terms of swEth
     * @param resultingAdditionalCollateral in terms of swEth. How much
     * collateral to add to the position in the vault.
     * @param maxResultingAdditionalDebt in terms of WETH. How much debt to add
     * to the position in the vault.
     * @param sqrtPriceLimitX96 for the swap. Recommended value is the current
     * exchange rate to ensure the swap never costs more than a direct mint
     * would.
     */
    function flashswapLeverage(
        uint256 initialDeposit,
        uint256 resultingAdditionalCollateral,
        uint256 maxResultingAdditionalDebt,
        uint160 sqrtPriceLimitX96,
        uint256 deadline,
        bytes32[] memory proof
    )
        external
        checkDeadline(deadline)
        onlyWhitelistedBorrowers(proof)
    {
        LST_TOKEN.safeTransferFrom(msg.sender, address(this), initialDeposit);

        uint256 amountToLeverage = resultingAdditionalCollateral - initialDeposit; // in swEth

        if (amountToLeverage == 0) {
            // AmountToBorrow.IS_MAX because we don't want to create any new debt here
            _depositAndBorrow(msg.sender, address(this), resultingAdditionalCollateral, 0, AmountToBorrow.IS_MAX);
            return;
        }

        // Flashswap WETH for collateral. We will return the WETH inside the Uniswap
        // callback
        // zeroForOne is WETH -> collateral
        bool zeroForOne = WETH_IS_TOKEN0;

        FlashSwapData memory flashswapData = FlashSwapData({
            user: msg.sender,
            changeInCollateralOrDebt: resultingAdditionalCollateral,
            zeroForOne: zeroForOne
        });

        uint256 amountIn =
            _initiateFlashSwap(zeroForOne, amountToLeverage, address(this), sqrtPriceLimitX96, flashswapData);

        // This protects against a potential sandwich attack
        if (amountIn > maxResultingAdditionalDebt) {
            revert FlashswapRepaymentTooExpensive(amountIn, maxResultingAdditionalDebt);
        }
    }

    /**
     * @dev The two function parameters must be chosen carefully. If
     * `maxCollateralToRemove` were higher then `debtToRemove`, it would
     * theoretically be possible to sell all of the vault's collateral for
     * `debtToRemove` (even if `debtToRemove` is worth nowhere near that much)
     * due to slippage of the sell.
     * @param maxCollateralToRemove in terms of swEth
     * @param debtToRemove in terms of WETH [wad]
     * @param sqrtPriceLimitX96 for the swap
     */
    function flashswapDeleverage(
        uint256 maxCollateralToRemove,
        uint256 debtToRemove,
        uint160 sqrtPriceLimitX96,
        uint256 deadline
    )
        external
        checkDeadline(deadline)
    {
        if (debtToRemove == 0) return;

        if (debtToRemove == type(uint256).max) {
            (debtToRemove,) = _getFullRepayAmount(msg.sender);
        }

        // collateral -> WETH
        bool zeroForOne = !WETH_IS_TOKEN0;

        FlashSwapData memory flashswapData =
            FlashSwapData({ user: msg.sender, changeInCollateralOrDebt: debtToRemove, zeroForOne: zeroForOne });

        uint256 amountIn = _initiateFlashSwap(zeroForOne, debtToRemove, address(this), sqrtPriceLimitX96, flashswapData);

        if (amountIn > maxCollateralToRemove) revert FlashswapRepaymentTooExpensive(amountIn, maxCollateralToRemove);
    }

    function _initiateFlashSwap(
        bool zeroForOne,
        uint256 amountOut,
        address recipient,
        uint160 sqrtPriceLimitX96,
        FlashSwapData memory data
    )
        private
        returns (uint256 amountIn)
    {
        if ((sqrtPriceLimitX96 < MIN_SQRT_RATIO || sqrtPriceLimitX96 > MAX_SQRT_RATIO) && sqrtPriceLimitX96 != 0) revert InvalidSqrtPriceLimitX96(sqrtPriceLimitX96);

        (int256 amount0Delta, int256 amount1Delta) = UNISWAP_POOL.swap(
            recipient,
            zeroForOne,
            -amountOut.toInt256(),
            sqrtPriceLimitX96 == 0 ? (zeroForOne ? MIN_SQRT_RATIO + 1 : MAX_SQRT_RATIO - 1) : sqrtPriceLimitX96,
            abi.encode(data)
        );

        uint256 amountOutReceived;
        (amountIn, amountOutReceived) = zeroForOne
            ? (uint256(amount0Delta), uint256(-amount1Delta))
            : (uint256(amount1Delta), uint256(-amount0Delta));

        // it's technically possible to not receive the full output amount,
        if (amountOutReceived != amountOut) revert OutputAmountNotReceived(amountOutReceived, amountOut);
    }

    /**
     * @dev From the perspective of the pool i.e. Negative amount means pool is
     * sending. This function is intended to never be called directly. It should
     * only be called by the Uniswap pool during a swap initiated by this
     * contract.
     *
     * One thing to note from a security perspective is that the pool only calls
     * the callback on `msg.sender`. So a theoretical attacker cannot call this
     * function by directing where to call the callback.
     *
     * @param amount0Delta change in token0
     * @param amount1Delta change in token1
     * @param _data arbitrary data
     */
    function uniswapV3SwapCallback(int256 amount0Delta, int256 amount1Delta, bytes calldata _data) external override {
        if (msg.sender != address(UNISWAP_POOL)) revert CallbackOnlyCallableByPool(msg.sender);

        // swaps entirely within 0-liquidity regions are not supported
        if (amount0Delta == 0 && amount1Delta == 0) revert InvalidZeroLiquidityRegionSwap();
        FlashSwapData memory data = abi.decode(_data, (FlashSwapData));

        (address tokenIn, address tokenOut) =
            data.zeroForOne ? (address(WETH), address(LST_TOKEN)) : (address(LST_TOKEN), address(WETH));

        // Code below this if statement will always assume token0 is WETH. If it
        // is not actually the case, we will flip the vars
        if (!WETH_IS_TOKEN0) {
            (amount0Delta, amount1Delta) = (amount1Delta, amount0Delta);
            (tokenIn, tokenOut) = (tokenOut, tokenIn);
        }

        uint256 amountToPay;
        if (amount0Delta > 0) {
            amountToPay = uint256(amount0Delta);

            // Received `amountToLeverage` collateral from flashswap, will borrow
            // necessary WETH from IonPool position to pay back flashswap

            // AmountToBorrow.IS_MIN because we want to make sure enough is borrowed to cover flashloan
            _depositAndBorrow(
                data.user, address(this), data.changeInCollateralOrDebt, amountToPay, AmountToBorrow.IS_MIN
            );
        } else {
            amountToPay = uint256(amount1Delta);

            // Received `debtToRemove` WETH from flashswap, will
            // withdraw necessary collateral from IonPool position to pay back flashswap
            _repayAndWithdraw(data.user, address(this), amountToPay, data.changeInCollateralOrDebt);
        }

        IERC20(tokenIn).safeTransfer(msg.sender, amountToPay);
    }
}<|MERGE_RESOLUTION|>--- conflicted
+++ resolved
@@ -41,12 +41,7 @@
     IUniswapV3Pool public immutable UNISWAP_POOL;
     bool private immutable WETH_IS_TOKEN0;
 
-<<<<<<< HEAD
-    constructor(IUniswapV3Factory _factory, IUniswapV3Pool _pool, uint24 _poolFee) {
-        if (address(_factory) == address(0)) revert InvalidFactoryAddress();
-=======
     constructor(IUniswapV3Pool _pool, bool _wethIsToken0) {
->>>>>>> bcbb6c4e
         if (address(_pool) == address(0)) revert InvalidUniswapPool();
 
         address token0 = _pool.token0();
@@ -54,17 +49,9 @@
 
         if (token0 != address(WETH) && token1 != address(WETH)) revert InvalidUniswapPool();
         if (token0 == address(WETH) && token1 == address(WETH)) revert InvalidUniswapPool();
-        if (_poolFee != _pool.fee()) revert InvalidUniswapPool();
 
         UNISWAP_POOL = _pool;
-<<<<<<< HEAD
-        POOL_FEE = _poolFee;
-
-        if (token0 == address(WETH)) WETH_IS_TOKEN0 = true;
-        else WETH_IS_TOKEN0 = false;
-=======
         WETH_IS_TOKEN0 = _wethIsToken0;
->>>>>>> bcbb6c4e
     }
 
     struct FlashSwapData {
