--- conflicted
+++ resolved
@@ -135,31 +135,20 @@
 
     struct FlashCallbackData {
         address user;
-<<<<<<< HEAD
+
         // This value is only used when leveraging
         uint256 initialDeposit;
-=======
-
-        // This value is only used when leveraging
-        uint256 initialDeposit;
-
->>>>>>> d5f5c507
+
         // This value will change its meaning depending on the direction of the
         // swap. For leveraging, it is the max resulting additional debt. For
         // deleveraging, it is the max collateral to remove.
         uint256 maxResultingAdditionalDebtOrCollateralToRemove;
-<<<<<<< HEAD
-=======
-
->>>>>>> d5f5c507
+
         // How much weth was flashloaned from Uniswap. During leveraging this
         // weth will be used to swap for collateral, and during deleveraging
         // this weth will be used to repay IonPool debt.
         uint256 wethFlashloaned;
-<<<<<<< HEAD
-=======
-
->>>>>>> d5f5c507
+        
         // This value indicates the amount of extra collateral that must be
         // borrowed. However, this value is only relevant for leveraging. If
         // this value is zero, then we are deleveraging.
