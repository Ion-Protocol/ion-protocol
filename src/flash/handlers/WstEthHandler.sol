--- conflicted
+++ resolved
@@ -25,11 +25,7 @@
     )
         IonHandlerBase(_ilkIndex, _ionPool, _gemJoin, _whitelist)
         // token0 is wstEth
-<<<<<<< HEAD
-        UniswapFlashswapHandler(_factory, _wstEthUniswapPool, _poolFee)
-=======
         UniswapFlashswapHandler(_wstEthUniswapPool, false)
->>>>>>> bcbb6c4e
     { }
 
     function _depositWethForLst(uint256 amountWeth) internal override returns (uint256) {
