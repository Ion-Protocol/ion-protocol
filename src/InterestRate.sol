// SPDX-License-Identifier: MIT
pragma solidity 0.8.21;

import { IYieldOracle } from "src/interfaces/IYieldOracle.sol";
import { WadRayMath, RAY } from "src/libraries/math/WadRayMath.sol";

// forgefmt: disable-start

struct IlkData {
    // Word 1
    uint96 adjustedProfitMargin; // 27 decimals
    uint96 minimumKinkRate; // 27 decimals

    // Word 2
    uint16 reserveFactor; // 4 decimals
    uint96 adjustedBaseRate; // 27 decimals
    uint96 minimumBaseRate; // 27 decimals
    uint16 optimalUtilizationRate; // 4 decimals
    uint16 distributionFactor; // 4 decimals

    // Word 3
    uint96 adjustedAboveKinkSlope; // 27 decimals
    uint96 minimumAboveKinkSlope; // 27 decimals
}

// Word 1
//
//                                                256  240   216   192                     96                      0
//                                                 |    |     |     |     min_kink_rate     |   adj_profit_margin  |
//
uint256 constant ADJUSTED_PROFIT_MARGIN_MASK =    0x0000000000000000000000000000000000000000FFFFFFFFFFFFFFFFFFFFFFFF; 
uint256 constant MINIMUM_KINK_RATE_MASK =         0x0000000000000000FFFFFFFFFFFFFFFFFFFFFFFF000000000000000000000000;

// Word 2
//
//                                                256  240 224 208                     112                     16   0
//                                                 | __ |   |   |     min_base_rate     |     adj_base_rate     |   |
//                                                        ^   ^                                                   ^
//                                                        ^  opt_util                                 reserve_factor
//                                       distribution_factor

uint256 constant RESERVE_FACTOR_MASK =            0x000000000000000000000000000000000000000000000000000000000000FFFF;
uint256 constant ADJUSTED_BASE_RATE_MASK =        0x000000000000000000000000000000000000FFFFFFFFFFFFFFFFFFFFFFFF0000;
uint256 constant MINIMUM_BASE_RATE_MASK =         0x000000000000FFFFFFFFFFFFFFFFFFFFFFFF0000000000000000000000000000;
uint256 constant OPTIMAL_UTILIZATION_MASK =       0x00000000FFFF0000000000000000000000000000000000000000000000000000;
uint256 constant DISTRIBUTION_FACTOR_MASK =       0x0000FFFF00000000000000000000000000000000000000000000000000000000;

// Word 3
//                                                256  240   216   192                     96                      0
//                                                 |    |     |     |  min_above_kink_slope | adj_above_kink_slope |
//
uint256 constant ADJUSTED_ABOVE_KINK_SLOPE_MASK =  0x0000000000000000000000000000000000000000FFFFFFFFFFFFFFFFFFFFFFFF;
uint256 constant MINIMUM_ABOVE_KINK_SLOPE_MASK =   0x0000000000000000FFFFFFFFFFFFFFFFFFFFFFFF000000000000000000000000; 

// forgefmt: disable-end

// Word 1
uint8 constant ADJUSTED_PROFIT_MARGIN_SHIFT = 0;
uint8 constant MINIMUM_KINK_RATE_SHIFT = 96;

// Word 2
uint8 constant RESERVE_FACTOR_SHIFT = 0;
uint8 constant ADJUSTED_BASE_RATE_SHIFT = 16;
uint8 constant MINIMUM_BASE_RATE_SHIFT = 16 + 96;
uint8 constant OPTIMAL_UTILIZATION_SHIFT = 16 + 96 + 96;
uint8 constant DISTRIBUTION_FACTOR_SHIFT = 16 + 96 + 96 + 16;

// Word 3
uint8 constant ADJUSTED_ABOVE_KINK_SLOPE_SHIFT = 0;
uint8 constant MINIMUM_ABOVE_KINK_SLOPE_SHIFT = 96;

uint48 constant SECONDS_IN_A_YEAR = 31_536_000;

contract InterestRate {
    using WadRayMath for *;

    error CollateralIndexOutOfBounds();
    error DistributionFactorsDoNotSumToOne(uint256 sum);
<<<<<<< HEAD
    error TotalDebtsLength(uint256 COLLATERAL_COUNT, uint256 totalIlkDebtsLength);

    error InvalidMinimumKinkRate(uint256 minimumKinkRate, uint256 minimumBaseRate);
    error InvalidIlkDataListLength(uint256 length);
    error InvalidOptimalUtilizationRate(uint256 optimalUtilizationRate);
    error InvalidReserveFactor(uint256 reserveFactor);
=======
>>>>>>> bcbb6c4e
    error InvalidYieldOracleAddress();

    uint256 private constant MAX_ILKS = 8;

    /**
     * @dev Packed collateral configs
     */
    uint256 private immutable ILKCONFIG_0A;
    uint256 private immutable ILKCONFIG_0B;
    uint256 private immutable ILKCONFIG_0C;
    uint256 private immutable ILKCONFIG_1A;
    uint256 private immutable ILKCONFIG_1B;
    uint256 private immutable ILKCONFIG_1C;
    uint256 private immutable ILKCONFIG_2A;
    uint256 private immutable ILKCONFIG_2B;
    uint256 private immutable ILKCONFIG_2C;
    uint256 private immutable ILKCONFIG_3A;
    uint256 private immutable ILKCONFIG_3B;
    uint256 private immutable ILKCONFIG_3C;
    uint256 private immutable ILKCONFIG_4A;
    uint256 private immutable ILKCONFIG_4B;
    uint256 private immutable ILKCONFIG_4C;
    uint256 private immutable ILKCONFIG_5A;
    uint256 private immutable ILKCONFIG_5B;
    uint256 private immutable ILKCONFIG_5C;
    uint256 private immutable ILKCONFIG_6A;
    uint256 private immutable ILKCONFIG_6B;
    uint256 private immutable ILKCONFIG_6C;
    uint256 private immutable ILKCONFIG_7A;
    uint256 private immutable ILKCONFIG_7B;
    uint256 private immutable ILKCONFIG_7C;

    uint256 public immutable COLLATERAL_COUNT;
    IYieldOracle public immutable YIELD_ORACLE;

    constructor(IlkData[] memory ilkDataList, IYieldOracle _yieldOracle) {
        if (address(_yieldOracle) == address(0)) revert InvalidYieldOracleAddress();
        if (ilkDataList.length > MAX_ILKS) revert InvalidIlkDataListLength(ilkDataList.length);

        COLLATERAL_COUNT = ilkDataList.length;
        YIELD_ORACLE = _yieldOracle;

        uint256 distributionFactorSum = 0;
        for (uint256 i = 0; i < COLLATERAL_COUNT;) {
            distributionFactorSum += ilkDataList[i].distributionFactor;

            if (ilkDataList[i].minimumKinkRate < ilkDataList[i].minimumBaseRate) {
                revert InvalidMinimumKinkRate(ilkDataList[i].minimumKinkRate, ilkDataList[i].minimumBaseRate);
            }
            if (ilkDataList[i].optimalUtilizationRate == 0) {
                revert InvalidOptimalUtilizationRate(ilkDataList[i].optimalUtilizationRate);
            }
            if (ilkDataList[i].reserveFactor > RAY) {
                revert InvalidReserveFactor(ilkDataList[i].reserveFactor);
            }

            // forgefmt: disable-next-line
            unchecked { ++i; }
        }

        if (distributionFactorSum != 1e4) revert DistributionFactorsDoNotSumToOne(distributionFactorSum);

        (ILKCONFIG_0A, ILKCONFIG_0B, ILKCONFIG_0C) = _packCollateralConfig(ilkDataList, 0);
        (ILKCONFIG_1A, ILKCONFIG_1B, ILKCONFIG_1C) = _packCollateralConfig(ilkDataList, 1);
        (ILKCONFIG_2A, ILKCONFIG_2B, ILKCONFIG_2C) = _packCollateralConfig(ilkDataList, 2);
        (ILKCONFIG_3A, ILKCONFIG_3B, ILKCONFIG_3C) = _packCollateralConfig(ilkDataList, 3);
        (ILKCONFIG_4A, ILKCONFIG_4B, ILKCONFIG_4C) = _packCollateralConfig(ilkDataList, 4);
        (ILKCONFIG_5A, ILKCONFIG_5B, ILKCONFIG_5C) = _packCollateralConfig(ilkDataList, 5);
        (ILKCONFIG_6A, ILKCONFIG_6B, ILKCONFIG_6C) = _packCollateralConfig(ilkDataList, 6);
        (ILKCONFIG_7A, ILKCONFIG_7B, ILKCONFIG_7C) = _packCollateralConfig(ilkDataList, 7);
    }

    function _packCollateralConfig(
        IlkData[] memory ilkDataList,
        uint256 index
    )
        private
        view
        returns (uint256 packedConfig_a, uint256 packedConfig_b, uint256 packedConfig_c)
    {
        if (index >= COLLATERAL_COUNT) return (0, 0, 0);

        IlkData memory ilkData = ilkDataList[index];

        packedConfig_a = (
            uint256(ilkData.adjustedProfitMargin) << ADJUSTED_PROFIT_MARGIN_SHIFT
                | uint256(ilkData.minimumKinkRate) << MINIMUM_KINK_RATE_SHIFT
        );

        packedConfig_b = (
            uint256(ilkData.reserveFactor) << RESERVE_FACTOR_SHIFT
                | uint256(ilkData.adjustedBaseRate) << ADJUSTED_BASE_RATE_SHIFT
                | uint256(ilkData.minimumBaseRate) << MINIMUM_BASE_RATE_SHIFT
                | uint256(ilkData.optimalUtilizationRate) << OPTIMAL_UTILIZATION_SHIFT
                | uint256(ilkData.distributionFactor) << DISTRIBUTION_FACTOR_SHIFT
        );

        packedConfig_c = (
            uint256(ilkData.adjustedAboveKinkSlope) << ADJUSTED_ABOVE_KINK_SLOPE_SHIFT
                | uint256(ilkData.minimumAboveKinkSlope) << MINIMUM_ABOVE_KINK_SLOPE_SHIFT
        );
    }

    function _unpackCollateralConfig(uint256 index) internal view returns (IlkData memory ilkData) {
        if (index > COLLATERAL_COUNT - 1) revert CollateralIndexOutOfBounds();

        uint256 packedConfig_a;
        uint256 packedConfig_b;
        uint256 packedConfig_c;

        if (index == 0) {
            packedConfig_a = ILKCONFIG_0A;
            packedConfig_b = ILKCONFIG_0B;
            packedConfig_c = ILKCONFIG_0C;
        } else if (index == 1) {
            packedConfig_a = ILKCONFIG_1A;
            packedConfig_b = ILKCONFIG_1B;
            packedConfig_c = ILKCONFIG_1C;
        } else if (index == 2) {
            packedConfig_a = ILKCONFIG_2A;
            packedConfig_b = ILKCONFIG_2B;
            packedConfig_c = ILKCONFIG_2C;
        } else if (index == 3) {
            packedConfig_a = ILKCONFIG_3A;
            packedConfig_b = ILKCONFIG_3B;
            packedConfig_c = ILKCONFIG_3C;
        } else if (index == 4) {
            packedConfig_a = ILKCONFIG_4A;
            packedConfig_b = ILKCONFIG_4B;
            packedConfig_c = ILKCONFIG_4C;
        } else if (index == 5) {
            packedConfig_a = ILKCONFIG_5A;
            packedConfig_b = ILKCONFIG_5B;
            packedConfig_c = ILKCONFIG_5C;
        } else if (index == 6) {
            packedConfig_a = ILKCONFIG_6A;
            packedConfig_b = ILKCONFIG_6B;
            packedConfig_c = ILKCONFIG_6C;
        } else if (index == 7) {
            packedConfig_a = ILKCONFIG_7A;
            packedConfig_b = ILKCONFIG_7B;
            packedConfig_c = ILKCONFIG_7C;
        }

        uint96 adjustedProfitMargin =
            uint96((packedConfig_a & ADJUSTED_PROFIT_MARGIN_MASK) >> ADJUSTED_PROFIT_MARGIN_SHIFT);
        uint96 minimumKinkRate = uint96((packedConfig_a & MINIMUM_KINK_RATE_MASK) >> MINIMUM_KINK_RATE_SHIFT);

        uint16 reserveFactor = uint16((packedConfig_b & RESERVE_FACTOR_MASK) >> RESERVE_FACTOR_SHIFT);
        uint96 adjustedBaseRate = uint96((packedConfig_b & ADJUSTED_BASE_RATE_MASK) >> ADJUSTED_BASE_RATE_SHIFT);
        uint96 minimumBaseRate = uint96((packedConfig_b & MINIMUM_BASE_RATE_MASK) >> MINIMUM_BASE_RATE_SHIFT);
        uint16 optimalUtilizationRate = uint16((packedConfig_b & OPTIMAL_UTILIZATION_MASK) >> OPTIMAL_UTILIZATION_SHIFT);
        uint16 distributionFactor = uint16((packedConfig_b & DISTRIBUTION_FACTOR_MASK) >> DISTRIBUTION_FACTOR_SHIFT);

        uint96 adjustedAboveKinkSlope =
            uint96((packedConfig_c & ADJUSTED_ABOVE_KINK_SLOPE_MASK) >> ADJUSTED_ABOVE_KINK_SLOPE_SHIFT);
        uint96 minimumAboveKinkSlope =
            uint96((packedConfig_c & MINIMUM_ABOVE_KINK_SLOPE_MASK) >> MINIMUM_ABOVE_KINK_SLOPE_SHIFT);

        ilkData = IlkData({
            adjustedProfitMargin: adjustedProfitMargin,
            minimumKinkRate: minimumKinkRate,
            reserveFactor: reserveFactor,
            adjustedBaseRate: adjustedBaseRate,
            minimumBaseRate: minimumBaseRate,
            optimalUtilizationRate: optimalUtilizationRate,
            distributionFactor: distributionFactor,
            adjustedAboveKinkSlope: adjustedAboveKinkSlope,
            minimumAboveKinkSlope: minimumAboveKinkSlope
        });
    }

    /**
     * @param ilkIndex index of the collateral
     * @param totalIlkDebt total debt of the collateral (45 decimals)
     * @param totalEthSupply total eth supply of the system (18 decimals)
     */
    function calculateInterestRate(
        uint256 ilkIndex,
        uint256 totalIlkDebt, // [RAD]
        uint256 totalEthSupply
    )
        external
        view
        returns (uint256, uint256)
    {
        IlkData memory ilkData = _unpackCollateralConfig(ilkIndex);
        uint256 optimalUtilizationRateRay = ilkData.optimalUtilizationRate.scaleUpToRay(4);
        uint256 collateralApyRayInSeconds = YIELD_ORACLE.apys(ilkIndex).scaleUpToRay(8) / SECONDS_IN_A_YEAR;

        uint256 distributionFactor = ilkData.distributionFactor;
        // The only time the distribution factor will be set to 0 is when a
        // market has been sunset. In this case, we want to prevent division by
        // 0, but we also want to prevent the borrow rate from skyrocketing. So
        // we will return a reasonable borrow rate of kink utilization on the
        // minimum curve.
        if (distributionFactor == 0) {
            return (ilkData.minimumKinkRate, ilkData.reserveFactor.scaleUpToRay(4));
        }
        // [RAD] / [WAD] = [RAY]
        uint256 utilizationRate = totalEthSupply == 0 ? 0 : totalIlkDebt / (totalEthSupply.wadMulDown(distributionFactor.scaleUpToWad(4)));

        // Avoid stack too deep
        uint256 adjustedBelowKinkSlope;
        {
            uint256 slopeNumerator;
            unchecked {
                slopeNumerator = collateralApyRayInSeconds - ilkData.adjustedProfitMargin - ilkData.adjustedBaseRate;
            }

            // Underflow occured
            // If underflow occured, then the Apy was too low or the profitMargin was too high and 
            // we would want to switch to minimum borrow rate. Set slopeNumerator to zero such 
            // that adjusted borrow rate is below the minimum borrow rate. 
            if (slopeNumerator > collateralApyRayInSeconds) {
                slopeNumerator = 0;
            }
            
            adjustedBelowKinkSlope = slopeNumerator.rayDivDown(optimalUtilizationRateRay);
        }

        uint256 minimumBelowKinkSlope =
            (ilkData.minimumKinkRate - ilkData.minimumBaseRate).rayDivDown(optimalUtilizationRateRay);

        // Below kink
        if (utilizationRate < optimalUtilizationRateRay) {
            uint256 adjustedBorrowRate = adjustedBelowKinkSlope.rayMulDown(utilizationRate) + ilkData.adjustedBaseRate;
            uint256 minimumBorrowRate = minimumBelowKinkSlope.rayMulDown(utilizationRate) + ilkData.minimumBaseRate;

            if (adjustedBorrowRate < minimumBorrowRate) {
                return (minimumBorrowRate, ilkData.reserveFactor.scaleUpToRay(4));
            } else {
                return (adjustedBorrowRate, ilkData.reserveFactor.scaleUpToRay(4));
            }
        }
        // Above kink
        else {
            // For the above kink calculation, we will use the below kink slope
            // for all utilization up until the kink. From that point on we will
            // use the above kink slope.
            uint256 excessUtil = utilizationRate - optimalUtilizationRateRay;

            uint256 adjustedNormalRate =
                adjustedBelowKinkSlope.rayMulDown(optimalUtilizationRateRay) + ilkData.adjustedBaseRate;
            uint256 minimumNormalRate =
                minimumBelowKinkSlope.rayMulDown(optimalUtilizationRateRay) + ilkData.minimumBaseRate;

            // [WAD] * [RAY] / [WAD] = [RAY]
            uint256 adjustedBorrowRate = ilkData.adjustedAboveKinkSlope.rayMulDown(excessUtil) + adjustedNormalRate;
            uint256 minimumBorrowRate = ilkData.minimumAboveKinkSlope.rayMulDown(excessUtil) + minimumNormalRate;

            if (adjustedBorrowRate < minimumBorrowRate) {
                return (minimumBorrowRate, ilkData.reserveFactor.scaleUpToRay(4));
            } else {
                return (adjustedBorrowRate, ilkData.reserveFactor.scaleUpToRay(4));
            }
        }
    }
}<|MERGE_RESOLUTION|>--- conflicted
+++ resolved
@@ -76,15 +76,12 @@
 
     error CollateralIndexOutOfBounds();
     error DistributionFactorsDoNotSumToOne(uint256 sum);
-<<<<<<< HEAD
     error TotalDebtsLength(uint256 COLLATERAL_COUNT, uint256 totalIlkDebtsLength);
 
     error InvalidMinimumKinkRate(uint256 minimumKinkRate, uint256 minimumBaseRate);
     error InvalidIlkDataListLength(uint256 length);
     error InvalidOptimalUtilizationRate(uint256 optimalUtilizationRate);
     error InvalidReserveFactor(uint256 reserveFactor);
-=======
->>>>>>> bcbb6c4e
     error InvalidYieldOracleAddress();
 
     uint256 private constant MAX_ILKS = 8;
