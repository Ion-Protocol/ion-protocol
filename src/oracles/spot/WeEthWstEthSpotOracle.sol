// SPDX-License-Identifier: MIT

pragma solidity 0.8.21;

import { SpotOracle } from "../../oracles/spot/SpotOracle.sol";
import { WadRayMath } from "../../libraries/math/WadRayMath.sol";
import { WSTETH_ADDRESS, REDSTONE_WEETH_ETH_PRICE_FEED, ETH_PER_STETH_CHAINLINK } from "../../Constants.sol";
import { IWstEth } from "../../interfaces/ProviderInterfaces.sol";
<<<<<<< HEAD
=======
import { IChainlink } from "../../interfaces/IChainlink.sol";
import { IRedstonePriceFeed } from "../../interfaces/IRedstone.sol";
>>>>>>> 23ad32e6

import { SafeCast } from "@openzeppelin/contracts/utils/math/SafeCast.sol";

uint8 constant REDSTONE_DECIMALS = 8;

/**
 * @notice The weETH spot oracle denominated in wstETH
 *
 * @custom:security-contact security@molecularlabs.io
 */
contract WeEthWstEthSpotOracle is SpotOracle {
    using WadRayMath for uint256;
    using SafeCast for int256;

    uint256 maxTimeFromLastUpdate; // seconds

    /**
     * @notice Creates a new `WeEthWstEthSpotOracle` instance.
     * @param _ltv The loan to value ratio for weETH <> wstETH
     * @param _reserveOracle The associated reserve oracle.
     * @param _maxTimeFromLastUpdate The maximum delay for the oracle update in seconds
     */
    constructor(
        uint256 _ltv,
        address _reserveOracle,
        uint256 _maxTimeFromLastUpdate
    )
        SpotOracle(_ltv, _reserveOracle)
    {
        maxTimeFromLastUpdate = _maxTimeFromLastUpdate;
    }

    /**
     * @notice Gets the price of weETH in wstETH.
     * (ETH / weETH) / (ETH / stETH) * (wstETH / stETH) = wstETH / weETH
     * @dev Redstone oracle returns ETH per weETH with 8 decimals. This
     * needs to be converted to wstETH per weETH denomination.
     * @return wstEthPerWeEth price of weETH in wstETH. [WAD]
     */
    function getPrice() public view override returns (uint256) {
<<<<<<< HEAD
        (, int256 answer,, uint256 updatedAt,) = REDSTONE_WEETH_ETH_PRICE_FEED.latestRoundData(); // ETH
=======
        (, int256 ethPerWeEth,, uint256 ethPerWeEthUpdatedAt,) =
            IRedstonePriceFeed(REDSTONE_WEETH_ETH_PRICE_FEED).latestRoundData(); // ETH
>>>>>>> 23ad32e6
            // / weETH [8 decimals]
        (, int256 ethPerStEth,, uint256 ethPerStEthUpdatedAt,) = IChainlink(ETH_PER_STETH_CHAINLINK).latestRoundData(); // price
            // of stETH denominated in ETH

        if (
            block.timestamp - ethPerWeEthUpdatedAt > maxTimeFromLastUpdate
                || block.timestamp - ethPerStEthUpdatedAt > maxTimeFromLastUpdate
        ) {
            return 0; // collateral valuation is zero if oracle data is stale
        } else {
            // (ETH / weETH) / (ETH / stETH) = stETH / weETH
            uint256 stEthPerWeEth =
                ethPerWeEth.toUint256().scaleUpToWad(REDSTONE_DECIMALS).wadDivDown(ethPerStEth.toUint256()); // [wad]

            uint256 wstEthPerStEth = IWstEth(WSTETH_ADDRESS).tokensPerStEth(); // [wad]
            return stEthPerWeEth.wadMulDown(wstEthPerStEth); // [wad]
        }
    }
}<|MERGE_RESOLUTION|>--- conflicted
+++ resolved
@@ -6,11 +6,6 @@
 import { WadRayMath } from "../../libraries/math/WadRayMath.sol";
 import { WSTETH_ADDRESS, REDSTONE_WEETH_ETH_PRICE_FEED, ETH_PER_STETH_CHAINLINK } from "../../Constants.sol";
 import { IWstEth } from "../../interfaces/ProviderInterfaces.sol";
-<<<<<<< HEAD
-=======
-import { IChainlink } from "../../interfaces/IChainlink.sol";
-import { IRedstonePriceFeed } from "../../interfaces/IRedstone.sol";
->>>>>>> 23ad32e6
 
 import { SafeCast } from "@openzeppelin/contracts/utils/math/SafeCast.sol";
 
@@ -51,14 +46,9 @@
      * @return wstEthPerWeEth price of weETH in wstETH. [WAD]
      */
     function getPrice() public view override returns (uint256) {
-<<<<<<< HEAD
-        (, int256 answer,, uint256 updatedAt,) = REDSTONE_WEETH_ETH_PRICE_FEED.latestRoundData(); // ETH
-=======
-        (, int256 ethPerWeEth,, uint256 ethPerWeEthUpdatedAt,) =
-            IRedstonePriceFeed(REDSTONE_WEETH_ETH_PRICE_FEED).latestRoundData(); // ETH
->>>>>>> 23ad32e6
+        (, int256 ethPerWeEth,, uint256 ethPerWeEthUpdatedAt,) = REDSTONE_WEETH_ETH_PRICE_FEED.latestRoundData(); // ETH
             // / weETH [8 decimals]
-        (, int256 ethPerStEth,, uint256 ethPerStEthUpdatedAt,) = IChainlink(ETH_PER_STETH_CHAINLINK).latestRoundData(); // price
+        (, int256 ethPerStEth,, uint256 ethPerStEthUpdatedAt,) = ETH_PER_STETH_CHAINLINK.latestRoundData(); // price
             // of stETH denominated in ETH
 
         if (
