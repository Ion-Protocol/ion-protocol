--- conflicted
+++ resolved
@@ -2,15 +2,11 @@
 
 pragma solidity ^0.8.21;
 
-<<<<<<< HEAD
-import { RoundedMath, WAD } from "src/libraries/math/RoundedMath.sol";
-=======
 
 import { Math } from "@openzeppelin/contracts/utils/math/Math.sol";
 import { ReserveOracle } from "src/oracles/reserve/ReserveOracle.sol";
 import { RoundedMath, RAY } from "src/libraries/math/RoundedMath.sol";
 import { console2 } from "forge-std/console2.sol";
->>>>>>> bbfa9872
 
 // pushes spot price from value feeds to the IonPool contract
 abstract contract SpotOracle {
@@ -45,17 +41,13 @@
     // @return spot value of the asset in ETH [ray]
     function getSpot() external view returns (uint256 spot) {
         uint256 price = getPrice(); // must be [wad]
-<<<<<<< HEAD
-        spot = (ltv * price).scaleDownToRay(36); // [ray]
-        require(spot > 0);
-=======
         console2.log("price: ", price);
         uint256 exchangeRate = ReserveOracle(reserveOracle).currentExchangeRate(); 
         console2.log("exchangeRate: ", exchangeRate);   
         uint256 min = Math.min(price, exchangeRate); // [wad] min the price with reserve oracle before multiplying by ltv 
         console2.log("min: ", min);
         spot = ltv.wadMulDown(min); // [ray] * [wad] / [wad] = [ray] 
+        console2.log("ltv", ltv);
         console2.log("spot: ", spot);
->>>>>>> bbfa9872
     }
 }