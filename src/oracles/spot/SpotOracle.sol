// SPDX-License-Identifier: MIT

pragma solidity ^0.8.21;

import { Math } from "@openzeppelin/contracts/utils/math/Math.sol";
import { ReserveOracle } from "src/oracles/reserve/ReserveOracle.sol";
import { WadRayMath, RAY } from "src/libraries/math/WadRayMath.sol";
import { console2 } from "forge-std/console2.sol";

// pushes spot price from value feeds to the IonPool contract
abstract contract SpotOracle {
    using WadRayMath for uint256;

    uint8 public immutable ilkIndex;
    uint256 public immutable ltv; // max LTV for a position (below liquidation threshold) [ray]

    ReserveOracle public immutable reserveOracle;

    // --- Errors ---
    error InvalidLtv(uint256 ltv);
    error InvalidReserveOracle(address _reserveOracle);

    constructor(uint8 _ilkIndex, uint256 _ltv, address _reserveOracle) {
        ilkIndex = _ilkIndex;
        if (_ltv > RAY) {
            revert InvalidLtv(_ltv);
        }
        if (address(_reserveOracle) == address(0)) {
            revert InvalidReserveOracle(address(_reserveOracle));
        }
        ltv = _ltv;
        reserveOracle = ReserveOracle(_reserveOracle);
    }

    // @dev overridden by collateral specific spot oracle contracts
    // @return price of the asset in ETH [wad]
    function getPrice() public view virtual returns (uint256 price);

    // @dev pushes market price multiplied by the LTV
    // @return spot value of the asset in ETH [ray]
    function getSpot() external view returns (uint256 spot) {
<<<<<<< HEAD
        uint256 price = getPrice(); // must be [wad] 
        uint256 exchangeRate = ReserveOracle(reserveOracle).currentExchangeRate(); 
        uint256 min = Math.min(price, exchangeRate); // [wad] min the price with reserve oracle before multiplying by ltv 
        spot = ltv.wadMulDown(min); // [ray] * [wad] / [wad] = [ray] 
=======
        uint256 price = getPrice(); // must be [wad]
        uint256 exchangeRate = ReserveOracle(reserveOracle).currentExchangeRate();

        // Min the price with reserve oracle before multiplying by ltv
        uint256 min = Math.min(price, exchangeRate); // [wad]

        spot = ltv.wadMulDown(min); // [ray] * [wad] / [wad] = [ray]
>>>>>>> c65ba332
    }
}<|MERGE_RESOLUTION|>--- conflicted
+++ resolved
@@ -39,12 +39,6 @@
     // @dev pushes market price multiplied by the LTV
     // @return spot value of the asset in ETH [ray]
     function getSpot() external view returns (uint256 spot) {
-<<<<<<< HEAD
-        uint256 price = getPrice(); // must be [wad] 
-        uint256 exchangeRate = ReserveOracle(reserveOracle).currentExchangeRate(); 
-        uint256 min = Math.min(price, exchangeRate); // [wad] min the price with reserve oracle before multiplying by ltv 
-        spot = ltv.wadMulDown(min); // [ray] * [wad] / [wad] = [ray] 
-=======
         uint256 price = getPrice(); // must be [wad]
         uint256 exchangeRate = ReserveOracle(reserveOracle).currentExchangeRate();
 
@@ -52,6 +46,5 @@
         uint256 min = Math.min(price, exchangeRate); // [wad]
 
         spot = ltv.wadMulDown(min); // [ray] * [wad] / [wad] = [ray]
->>>>>>> c65ba332
     }
 }