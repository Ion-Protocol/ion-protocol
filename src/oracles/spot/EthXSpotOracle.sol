--- conflicted
+++ resolved
@@ -37,11 +37,6 @@
     function getPrice() public view override returns (uint256 ethPerEthX) {
         // get price from the protocol feed
         // usd per ETHx
-<<<<<<< HEAD
-        uint256 usdPerEthX = uint256(redstoneEthXPriceFeed.latestAnswer()).scaleUpToWad(REDSTONE_DECIMALS); //
-        // usd per ETH
-        uint256 usdPerEth = usdPerEthChainlink.latestAnswer().scaleUpToWad(CHAINLINK_DECIMALS);
-=======
 
         uint256 usdPerEthX = uint256(redstoneEthXPriceFeed.latestAnswer()).scaleUpToWad(REDSTONE_DECIMALS); //
 
@@ -49,7 +44,6 @@
         (, int256 _usdPerEth, , ,) = usdPerEthChainlink.latestRoundData(); // price of stETH denominated in ETH
         uint256 usdPerEth = uint256(_usdPerEth).scaleUpToWad(CHAINLINK_DECIMALS); // price of stETH denominated in ETH
 
->>>>>>> bbfa9872
         // (USD per ETHx) / (USD per ETH) = (USD per ETHx) * (ETH per USD) = ETH per ETHx
         ethPerEthX = usdPerEthX.wadDivDown(usdPerEth);
     }
