--- conflicted
+++ resolved
@@ -2,29 +2,16 @@
 
 pragma solidity 0.8.21;
 
-<<<<<<< HEAD
 import { SpotOracle } from "../../oracles/spot/SpotOracle.sol";
 import { IChainlink } from "../../interfaces/IChainlink.sol";
-import { SafeCast } from "@openzeppelin/contracts/utils/math/SafeCast.sol";
-=======
-import { SpotOracle } from "src/oracles/spot/SpotOracle.sol";
-import { IChainlink } from "src/interfaces/IChainlink.sol";
 import { IWstEth } from "../../interfaces/ProviderInterfaces.sol";
->>>>>>> bcbb6c4e
 
 import { SafeCast } from "@openzeppelin/contracts/utils/math/SafeCast.sol";
 
 contract WstEthSpotOracle is SpotOracle {
-<<<<<<< HEAD
-    using SafeCast for int256;
-
-    IChainlink immutable ST_ETH_TO_ETH_CHAINLINK;
-    IWstEth immutable WST_ETH;
-=======
     using SafeCast for int256; 
     IChainlink public immutable ST_ETH_TO_ETH_CHAINLINK;
     IWstEth public immutable WST_ETH;
->>>>>>> bcbb6c4e
 
     constructor(
         uint256 _ltv,
