// SPDX-License-Identifier: MIT

pragma solidity 0.8.21;

import { SafeCast } from "@openzeppelin/contracts/utils/math/SafeCast.sol";
import { SpotOracle } from "src/oracles/spot/SpotOracle.sol";
import { IChainlink } from "src/interfaces/IChainlink.sol";

interface IWstEth {
    function getStETHByWstETH(uint256 stEthAmount) external view returns (uint256 wstEthAmount);
}

contract WstEthSpotOracle is SpotOracle {
<<<<<<< HEAD
    using SafeCast for int256; 

    IChainlink immutable stEthToEthChainlink;
    IWstEth immutable wstEth;
=======
    IChainlink immutable ST_ETH_TO_ETH_CHAINLINK;
    IWstEth immutable WST_ETH;
>>>>>>> 8bb567a6

    constructor(
        uint256 _ltv,
        address _reserveOracle,
        address _stEthToEthChainlink,
        address _wstETH
    )
        SpotOracle(_ltv, _reserveOracle)
    {
        ST_ETH_TO_ETH_CHAINLINK = IChainlink(_stEthToEthChainlink);
        WST_ETH = IWstEth(_wstETH);
    }

    // @notice Gets the pure price of the collateral in terms of ETH. 
    // @dev Because the collateral amount in the core contract is denominated in amount of wstETH tokens,
    // spot needs to equal (stETH/wstETH) * (ETH/stETH) * liquidationThreshold.
    // If the beaconchain reserve decreases, the wstEth to stEth conversion will be directly impacted,
    // but the stEth to Eth conversion will simply be determined by the chainlink price oracle.
    // @return ethPerWstEth price of wstETH in ETH [wad]
    function getPrice() public view override returns (uint256 ethPerWstEth) {
        // get price from the protocol feed
<<<<<<< HEAD
        (, int256 _ethPerStEth,,,) = stEthToEthChainlink.latestRoundData(); // price of stETH denominated in ETH
        uint256 ethPerStEth = _ethPerStEth.toUint256(); 
=======
        (, int256 _ethPerStEth,,,) = ST_ETH_TO_ETH_CHAINLINK.latestRoundData(); // price of stETH denominated in ETH
        uint256 ethPerStEth = uint256(_ethPerStEth);
>>>>>>> 8bb567a6
        // collateral * wstEthInEth = collateralInEth
        ethPerWstEth = WST_ETH.getStETHByWstETH(uint256(ethPerStEth)); // stEth per wstEth
    }
}<|MERGE_RESOLUTION|>--- conflicted
+++ resolved
@@ -11,15 +11,9 @@
 }
 
 contract WstEthSpotOracle is SpotOracle {
-<<<<<<< HEAD
     using SafeCast for int256; 
-
-    IChainlink immutable stEthToEthChainlink;
-    IWstEth immutable wstEth;
-=======
     IChainlink immutable ST_ETH_TO_ETH_CHAINLINK;
     IWstEth immutable WST_ETH;
->>>>>>> 8bb567a6
 
     constructor(
         uint256 _ltv,
@@ -41,13 +35,8 @@
     // @return ethPerWstEth price of wstETH in ETH [wad]
     function getPrice() public view override returns (uint256 ethPerWstEth) {
         // get price from the protocol feed
-<<<<<<< HEAD
-        (, int256 _ethPerStEth,,,) = stEthToEthChainlink.latestRoundData(); // price of stETH denominated in ETH
+        (, int256 _ethPerStEth,,,) = ST_ETH_TO_ETH_CHAINLINK.latestRoundData(); // price of stETH denominated in ETH
         uint256 ethPerStEth = _ethPerStEth.toUint256(); 
-=======
-        (, int256 _ethPerStEth,,,) = ST_ETH_TO_ETH_CHAINLINK.latestRoundData(); // price of stETH denominated in ETH
-        uint256 ethPerStEth = uint256(_ethPerStEth);
->>>>>>> 8bb567a6
         // collateral * wstEthInEth = collateralInEth
         ethPerWstEth = WST_ETH.getStETHByWstETH(uint256(ethPerStEth)); // stEth per wstEth
     }
