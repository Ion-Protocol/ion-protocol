--- conflicted
+++ resolved
@@ -1,14 +1,8 @@
 // SPDX-License-Identifier: MIT
 pragma solidity 0.8.21;
 
-<<<<<<< HEAD
 import { IReserveFeed } from "../../interfaces/IReserveFeed.sol";
 import { WadRayMath } from "../../libraries/math/WadRayMath.sol";
-
-import { SafeCast } from "@openzeppelin/contracts/utils/math/SafeCast.sol";
-=======
-import { IReserveFeed } from "src/interfaces/IReserveFeed.sol";
->>>>>>> bcbb6c4e
 import { Math } from "@openzeppelin/contracts/utils/math/Math.sol";
 
 // should equal to the number of feeds available in the contract
