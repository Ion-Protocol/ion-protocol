// SPDX-License-Identifier: MIT
pragma solidity 0.8.21;

import { IReserveFeed } from "src/interfaces/IReserveFeed.sol";
import { WadRayMath, RAY } from "src/libraries/math/WadRayMath.sol";

<<<<<<< HEAD
import { SafeCast } from "@openzeppelin/contracts/utils/math/SafeCast.sol";
=======
>>>>>>> 9386bca0
import { Math } from "@openzeppelin/contracts/utils/math/Math.sol";

// should equal to the number of feeds available in the contract
uint8 constant FEED_COUNT = 3;
uint256 constant UPDATE_COOLDOWN = 1 hours;

abstract contract ReserveOracle {
    using WadRayMath for uint256;

    uint8 public immutable ILK_INDEX;
    uint8 public immutable QUORUM; // the number of feeds to aggregate
    uint256 public immutable MAX_CHANGE; // maximum change allowed in percentage [ray] i.e. 3e25 [ray] would be 3%

    IReserveFeed public immutable FEED0; // different reserve oracle feeds excluding the protocol exchange rate
    IReserveFeed public immutable FEED1;
    IReserveFeed public immutable FEED2;

    uint256 public currentExchangeRate; // [wad] the bounded queried last time
    uint256 public lastUpdated; // [wad] the bounded queried last time

    // --- Events ---
    event UpdateExchangeRate(uint256 exchangeRate);

    // --- Errors ---
    error InvalidQuorum(uint8 invalidQuorum);
    error InvalidFeedLength(uint256 invalidLength);
    error InvalidMaxChange(uint256 invalidMaxChange);
    error InvalidMinMax(uint256 invalidMin, uint256 invalidMax);
    error InvalidInitialization(uint256 invalidExchangeRate);
    error UpdateCooldown(uint256 lastUpdated);

    constructor(uint8 _ilkIndex, address[] memory _feeds, uint8 _quorum, uint256 _maxChange) {
        if (_feeds.length != FEED_COUNT) revert InvalidFeedLength(_feeds.length);
<<<<<<< HEAD
        if (_quorum > FEED_COUNT) revert InvalidQuorum(_quorum);
=======
        if (_quorum != FEED_COUNT) revert InvalidQuorum(_quorum);
>>>>>>> 9386bca0
        if (_maxChange == 0 || _maxChange > RAY) revert InvalidMaxChange(_maxChange);

        ILK_INDEX = _ilkIndex;
        QUORUM = _quorum;
        MAX_CHANGE = _maxChange;

        FEED0 = IReserveFeed(_feeds[0]);
        FEED1 = IReserveFeed(_feeds[1]);
        FEED2 = IReserveFeed(_feeds[2]);
    }

    // --- Override ---
    function _getProtocolExchangeRate() internal view virtual returns (uint256);

    function getProtocolExchangeRate() external view returns (uint256) {
        return _getProtocolExchangeRate();
    }

    /**
     * @dev queries values from whitelisted data feeds and calculates
     *      the min. Does not include the protocol exchange rate.
     * @notice if quorum isn't met, should revert
     */
    function _aggregate(uint8 _ILK_INDEX) internal view returns (uint256 val) {
        if (QUORUM == 0) {
            return type(uint256).max;
        } else if (QUORUM == 1) {
            val = FEED0.getExchangeRate(_ILK_INDEX);
        } else if (QUORUM == 2) {
            uint256 feed0ExchangeRate = FEED0.getExchangeRate(_ILK_INDEX);
            uint256 feed1ExchangeRate = FEED1.getExchangeRate(_ILK_INDEX);
            val = ((feed0ExchangeRate + feed1ExchangeRate) / uint256(QUORUM));
        } else if (QUORUM == 3) {
            uint256 feed0ExchangeRate = FEED0.getExchangeRate(_ILK_INDEX);
            uint256 feed1ExchangeRate = FEED1.getExchangeRate(_ILK_INDEX);
            uint256 feed2ExchangeRate = FEED2.getExchangeRate(_ILK_INDEX);
            val = ((feed0ExchangeRate + feed1ExchangeRate + feed2ExchangeRate) / uint256(QUORUM));
        }
    }

    // bound the final reported value between the min and the max
    function _bound(uint256 value, uint256 min, uint256 max) internal pure returns (uint256) {
        if (min > max) revert InvalidMinMax(min, max);

        return Math.max(min, Math.min(max, value));
    }

    function _initializeExchangeRate() internal {
        currentExchangeRate = Math.min(_getProtocolExchangeRate(), _aggregate(ILK_INDEX));
        if (currentExchangeRate == 0) {
            revert InvalidInitialization(currentExchangeRate);
        }

        emit UpdateExchangeRate(currentExchangeRate);
    }

    // @dev Takes the minimum between the aggregated values and the protocol exchange rate,
    // then bounds it up to the maximum change and writes the bounded value to the state.
    // NOTE: keepers should call this update to reflect recent values

    function updateExchangeRate() external {
        if (block.timestamp - lastUpdated < UPDATE_COOLDOWN) revert UpdateCooldown(lastUpdated);

        uint256 _currentExchangeRate = currentExchangeRate;

        uint256 minimum = Math.min(_getProtocolExchangeRate(), _aggregate(ILK_INDEX));
        uint256 diff = _currentExchangeRate.rayMulDown(MAX_CHANGE);

        uint256 bounded = _bound(minimum, _currentExchangeRate - diff, _currentExchangeRate + diff);
        currentExchangeRate = bounded;

        lastUpdated = block.timestamp;

        emit UpdateExchangeRate(bounded);
    }
}<|MERGE_RESOLUTION|>--- conflicted
+++ resolved
@@ -4,10 +4,6 @@
 import { IReserveFeed } from "src/interfaces/IReserveFeed.sol";
 import { WadRayMath, RAY } from "src/libraries/math/WadRayMath.sol";
 
-<<<<<<< HEAD
-import { SafeCast } from "@openzeppelin/contracts/utils/math/SafeCast.sol";
-=======
->>>>>>> 9386bca0
 import { Math } from "@openzeppelin/contracts/utils/math/Math.sol";
 
 // should equal to the number of feeds available in the contract
@@ -41,11 +37,7 @@
 
     constructor(uint8 _ilkIndex, address[] memory _feeds, uint8 _quorum, uint256 _maxChange) {
         if (_feeds.length != FEED_COUNT) revert InvalidFeedLength(_feeds.length);
-<<<<<<< HEAD
         if (_quorum > FEED_COUNT) revert InvalidQuorum(_quorum);
-=======
-        if (_quorum != FEED_COUNT) revert InvalidQuorum(_quorum);
->>>>>>> 9386bca0
         if (_maxChange == 0 || _maxChange > RAY) revert InvalidMaxChange(_maxChange);
 
         ILK_INDEX = _ilkIndex;
