--- conflicted
+++ resolved
@@ -140,15 +140,9 @@
         weth.approve(address(wstEthHandler), type(uint256).max);
         ionPool.addOperator(address(wstEthHandler));
 
-<<<<<<< HEAD
-        (uint256 newRateIncrease,) = ionPool.calculateRewardAndDebtDistributionForIlk(0);
-
-        console2.log(newRateIncrease);
-=======
         vm.expectRevert(abi.encodeWithSelector(IonHandlerBase.TransactionDeadlineReached.selector, block.timestamp));
         wstEthHandler.flashswapLeverage(
             initialDeposit, resultingAdditionalCollateral, maxResultingDebt, sqrtPriceLimitX96, block.timestamp, borrowerWhitelistProof);
->>>>>>> bcbb6c4e
 
         uint256 gasBefore = gasleft();
         wstEthHandler.flashswapLeverage(
