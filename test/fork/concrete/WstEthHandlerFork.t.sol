--- conflicted
+++ resolved
@@ -142,16 +142,11 @@
 
         vm.expectRevert(abi.encodeWithSelector(IonHandlerBase.TransactionDeadlineReached.selector, block.timestamp));
         wstEthHandler.flashswapLeverage(
-            initialDeposit, resultingAdditionalCollateral, maxmaxResultingDebt, sqrtPriceLimitX96, block.timestamp, borrowerWhitelistProof);
+            initialDeposit, resultingAdditionalCollateral, maxResultingDebt, sqrtPriceLimitX96, block.timestamp, borrowerWhitelistProof);
 
         uint256 gasBefore = gasleft();
         wstEthHandler.flashswapLeverage(
-<<<<<<< HEAD
-            initialDeposit, resultingAdditionalCollateral, maxmaxResultingDebt, sqrtPriceLimitX96, block.timestamp + 1, borrowerWhitelistProof);
-=======
-            initialDeposit, resultingAdditionalCollateral, maxResultingDebt, sqrtPriceLimitX96
-        );
->>>>>>> e90a06a2
+            initialDeposit, resultingAdditionalCollateral, maxResultingDebt, sqrtPriceLimitX96, block.timestamp + 1, borrowerWhitelistProof);
         uint256 gasAfter = gasleft();
         if (vm.envOr("SHOW_GAS", uint256(0)) == 1) console2.log("Gas used: %d", gasBefore - gasAfter);
 
@@ -174,12 +169,7 @@
 
         vm.recordLogs();
         wstEthHandler.flashswapLeverage(
-<<<<<<< HEAD
-            initialDeposit, resultingAdditionalCollateral, maxmaxResultingDebt, sqrtPriceLimitX96, block.timestamp + 1, borrowerWhitelistProof);
-=======
-            initialDeposit, resultingAdditionalCollateral, maxResultingDebt, sqrtPriceLimitX96
-        );
->>>>>>> e90a06a2
+            initialDeposit, resultingAdditionalCollateral, maxResultingDebt, sqrtPriceLimitX96, block.timestamp + 1, borrowerWhitelistProof);
 
         Vm.Log[] memory entries = vm.getRecordedLogs();
 
@@ -228,7 +218,7 @@
 
         vm.recordLogs();
         wstEthHandler.flashswapLeverage(
-            initialDeposit, resultingAdditionalCollateral, maxResultingDebt, sqrtPriceLimitX96
+            initialDeposit, resultingAdditionalCollateral, maxResultingDebt, sqrtPriceLimitX96, block.timestamp + 1, borrowerWhitelistProof
         );
 
         Vm.Log[] memory entries = vm.getRecordedLogs();
@@ -253,7 +243,7 @@
         // Round up otherwise can leave 1 wei of dust in debt left
         uint256 debtToRemove = type(uint256).max;
 
-        wstEthHandler.flashswapDeleverage(maxCollateralToRemove, debtToRemove, 0);
+        wstEthHandler.flashswapDeleverage(maxCollateralToRemove, debtToRemove, 0, block.timestamp + 1);
 
         uint256 currentRate = ionPool.rate(ilkIndex);
         uint256 roundingError = currentRate / RAY;
@@ -355,12 +345,7 @@
 
         vm.expectRevert();
         wstEthHandler.flashswapLeverage(
-<<<<<<< HEAD
-            initialDeposit, resultingAdditionalCollateral, maxmaxResultingDebt, sqrtPriceLimitX96, block.timestamp + 1, borrowerWhitelistProof);
-=======
-            initialDeposit, resultingAdditionalCollateral, maxResultingDebt, sqrtPriceLimitX96
-        );
->>>>>>> e90a06a2
+            initialDeposit, resultingAdditionalCollateral, maxResultingDebt, sqrtPriceLimitX96, block.timestamp + 1, borrowerWhitelistProof);
     }
 
     function testFork_RevertWhen_FlashswapDeleverageSellsMoreCollateralThanUserIsWilling() external {
@@ -374,12 +359,7 @@
         ionPool.addOperator(address(wstEthHandler));
 
         wstEthHandler.flashswapLeverage(
-<<<<<<< HEAD
-            initialDeposit, resultingAdditionalCollateral, maxmaxResultingDebt, sqrtPriceLimitX96, block.timestamp + 1, borrowerWhitelistProof) ;
-=======
-            initialDeposit, resultingAdditionalCollateral, maxResultingDebt, sqrtPriceLimitX96
-        );
->>>>>>> e90a06a2
+            initialDeposit, resultingAdditionalCollateral, maxResultingDebt, sqrtPriceLimitX96, block.timestamp + 1, borrowerWhitelistProof) ;
 
         uint256 slippageAndFeeTolerance = 1.0e18; // 0%
         // Want to completely deleverage position and only leave initial capital
