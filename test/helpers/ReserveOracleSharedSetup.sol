// SPDX-License-Identifier: MIT
pragma solidity ^0.8.21;

import { WadRayMath } from "src/libraries/math/WadRayMath.sol";
import { StEthReserveOracle } from "src/oracles/reserve/StEthReserveOracle.sol";
import { IWstEth, IStaderStakePoolsManager } from "src/interfaces/ProviderInterfaces.sol";

import { ERC20PresetMinterPauser } from "test/helpers/ERC20PresetMinterPauser.sol";
import { IonPoolSharedSetup } from "test/helpers/IonPoolSharedSetup.sol";
import { WadRayMath, WAD, RAY } from "src/libraries/math/WadRayMath.sol";

contract MockFeed {
    mapping(uint8 ilkIndex => uint256 exchangeRate) public exchangeRates;

    constructor() { }

    function setExchangeRate(uint8 _ilkIndex, uint256 _exchangeRate) public {
        exchangeRates[_ilkIndex] = _exchangeRate;
    }

    function getExchangeRate(uint8 _ilkIndex) public returns (uint256) {
        return exchangeRates[_ilkIndex];
    }
}

// fork tests for integrating with external contracts
contract ReserveOracleSharedSetup is IonPoolSharedSetup {
    using WadRayMath for *;

    uint8 constant STETH_ILK_INDEX = 0;
    uint8 constant SWETH_ILK_INDEX = 1;
    uint8 constant ETHX_ILK_INDEX = 2;

    // default reserve oracle configs
    uint256 constant MAX_CHANGE = 1e27; // 100%
    uint8 constant ILK_INDEX = 0;
    uint8 constant QUORUM = 0;

    address constant LIDO = 0xae7ab96520DE3A18E5e111B5EaAb095312D7fE84;
    address constant WSTETH = 0x7f39C581F595B53c5cb19bD0b3f8dA6c935E2Ca0;

    bytes32 constant LIDO_CL_BALANCE_SLOT = 0xa66d35f054e68143c18f32c990ed5cb972bb68a68f500cd2dd3a16bbf3686483;
    bytes32 constant LIDO_TOTAL_SHARES_SLOT = 0xe3b4b636e601189b5f4c6742edf2538ac12bb61ed03e6da26949d69838fa447e;

    address constant SWETH = 0xf951E335afb289353dc249e82926178EaC7DEd78;
    bytes32 constant SWETH_TO_ETH_RATE_SLOT = 0x0000000000000000000000000000000000000000000000000000000000000095;

    address constant STADER_STAKE_POOLS_MANAGER = 0xcf5EA1b38380f6aF39068375516Daf40Ed70D299;
    address constant STADER_ORACLE = 0xF64bAe65f6f2a5277571143A24FaaFDFC0C2a737;
    bytes32 constant STADER_ORACLE_TOTAL_ETH_BALANCE_SLOT =
        0x0000000000000000000000000000000000000000000000000000000000000103;
    bytes32 constant STADER_ORACLE_TOTAL_SUPPLY_SLOT =
        0x0000000000000000000000000000000000000000000000000000000000000104;

    // fork configs

    string public MAINNET_RPC_URL = vm.envString("MAINNET_ARCHIVE_RPC_URL");

    uint256 constant BLOCK_NUMBER = 18_372_927;

    uint256 mainnetFork;

    ERC20PresetMinterPauser mockToken;

    function setUp() public virtual override {
        mainnetFork = vm.createSelectFork(MAINNET_RPC_URL); // specify blockheight?
        vm.rollFork(BLOCK_NUMBER);

        super.setUp();

        mockToken = new ERC20PresetMinterPauser("Mock LST", "mLST");
    }

    function changeStaderOracleExchangeRate(
        uint256 totalEthBalance,
        uint256 totalSupply
    )
        internal
        returns (uint256 newExchangeRate)
    {
        vm.store(STADER_ORACLE, STADER_ORACLE_TOTAL_ETH_BALANCE_SLOT, bytes32(totalEthBalance));
        vm.store(STADER_ORACLE, STADER_ORACLE_TOTAL_SUPPLY_SLOT, bytes32(totalSupply));
<<<<<<< HEAD
        (, uint256 newTotalEthBalance, uint256 newTotalEthSupply) = IStaderOracle(STADER_ORACLE).exchangeRate();
        newExchangeRate = newTotalEthBalance.wadDivDown(newTotalEthSupply); 
=======
        newExchangeRate = IStaderStakePoolsManager(STADER_STAKE_POOLS_MANAGER).getExchangeRate();
>>>>>>> c65ba332
    }

    function changeStEthClBalance(uint256 clBalance) internal returns (uint256 newExchangeRate) {
        vm.store(LIDO, LIDO_CL_BALANCE_SLOT, bytes32(clBalance));
        assertEq(uint256(vm.load(LIDO, LIDO_CL_BALANCE_SLOT)), clBalance);
        newExchangeRate = IWstEth(WSTETH).stEthPerToken();
    }

    function changeSwEthExchangeRate(uint256 exchangeRate) internal returns (uint256 newExchangeRate) {
        // set swETH exchange rate to be lower
        vm.store(SWETH, SWETH_TO_ETH_RATE_SLOT, bytes32(exchangeRate));
    }
}<|MERGE_RESOLUTION|>--- conflicted
+++ resolved
@@ -80,12 +80,7 @@
     {
         vm.store(STADER_ORACLE, STADER_ORACLE_TOTAL_ETH_BALANCE_SLOT, bytes32(totalEthBalance));
         vm.store(STADER_ORACLE, STADER_ORACLE_TOTAL_SUPPLY_SLOT, bytes32(totalSupply));
-<<<<<<< HEAD
-        (, uint256 newTotalEthBalance, uint256 newTotalEthSupply) = IStaderOracle(STADER_ORACLE).exchangeRate();
-        newExchangeRate = newTotalEthBalance.wadDivDown(newTotalEthSupply); 
-=======
         newExchangeRate = IStaderStakePoolsManager(STADER_STAKE_POOLS_MANAGER).getExchangeRate();
->>>>>>> c65ba332
     }
 
     function changeStEthClBalance(uint256 clBalance) internal returns (uint256 newExchangeRate) {
