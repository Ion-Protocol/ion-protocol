// SPDX-License-Identifier: MIT
pragma solidity 0.8.21;

import { LiquidationSharedSetup } from "test/helpers/LiquidationSharedSetup.sol";
import { RoundedMath } from "src/libraries/math/RoundedMath.sol";
import { Liquidation } from "src/Liquidation.sol";
import { SafeCast } from "@openzeppelin/contracts/utils/math/SafeCast.sol";
import { console2 } from "forge-std/console2.sol";

/**
 * Fixes deployment configs and fuzzes potential states
 */
contract LiquidationFuzzFixedConfigsFixedRate is LiquidationSharedSetup {
    using RoundedMath for uint256;
    using SafeCast for *;

    DeploymentArgs internal deploymentArgs;
    StateArgs internal stateArgs;

    uint256 internal minDepositAmt;
    uint256 internal maxDepositAmt;
    uint256 internal minBorrowAmt;
    uint256 internal maxBorrowAmt;
    uint256 internal minExchangeRate;
    uint256 internal maxExchangeRate;

    uint256 internal startingExchangeRate;

    uint256 constant NO_RATE = 1e27;

    function setUp() public override {
        super.setUp();

        // default configs
        deploymentArgs.targetHealth = 1.25e27; // [ray]
        deploymentArgs.reserveFactor = 0.02e27; // [ray]
        deploymentArgs.maxDiscount = 0.2e27; // [ray]
        deploymentArgs.liquidationThreshold = 0.9e27; // [ray]

        deploymentArgs.dust = 10e18;
        ionPool.updateIlkDust(ilkIndex, deploymentArgs.dust);

        // fuzz configs
        minDepositAmt = 1;
        maxDepositAmt = 10_000e18;
        minBorrowAmt = 1;
        maxBorrowAmt = 10_000e18;
        minExchangeRate = 1; // overflows if zero because collateral value becomes zero
        startingExchangeRate = 1e18;
    }

    // function testFuzz_RepayGemOutEquivalenceFormula(
    //     uint256 depositAmt,
    //     uint256 borrowAmt,
    //     uint256 exchangeRate
    // ) public {
    //     stateArgs.collateral = bound(depositAmt, minDepositAmt, maxDepositAmt);
    //     stateArgs.normalizedDebt = bound(borrowAmt, minDepositAmt, maxDepositAmt);
    //     stateArgs.exchangeRate = bound(exchangeRate, minExchangeRate, startingExchangeRate);

    //     // starting position must be safe
    //     vm.assume(stateArgs.normalizedDebt * NO_RATE < stateArgs.collateral * deploymentArgs.liquidationThreshold);

    //     uint256 liabilityValue = stateArgs.normalizedDebt * NO_RATE;

    //     // fuzzes asserts in helper function
    //     Results memory results = calculateExpectedLiquidationResults(deploymentArgs, stateArgs);

    //     // if repay > liabilityValue, then gemOut > collateral
    //     if (results.repay > liabilityValue) {
    //         assert(results.gemOut > stateArgs.collateral);
    //     } else {
    //         assert(results.gemOut <= stateArgs.collateral);
    //     }
    // }

    /**
     * In a partial liquidation scenario, target health ratio should always be reached.
     */
    function testFuzz_AllLiquidationCategories(uint256 depositAmt, uint256 borrowAmt, uint256 exchangeRate) public {
        // state args
        StateArgs memory stateArgs;
        stateArgs.collateral = bound(depositAmt, minDepositAmt, maxDepositAmt);
        stateArgs.normalizedDebt = bound(borrowAmt, minDepositAmt, maxDepositAmt);
        stateArgs.exchangeRate = bound(exchangeRate, minExchangeRate, startingExchangeRate); // [wad]
        stateArgs.rate = NO_RATE;

        // starting position must be safe
        // [wad] * [ray] <= [wad] * [ray]
        vm.assume(
            stateArgs.normalizedDebt * stateArgs.rate
                <= (stateArgs.collateral * startingExchangeRate.scaleUpToRay(18)).rayMulDown(
                    deploymentArgs.liquidationThreshold
                )
        );

        // position needs to be unsafe after exchange rate change
        vm.assume(
            stateArgs.normalizedDebt * stateArgs.rate
                > (stateArgs.collateral * stateArgs.exchangeRate.scaleUpToRay(18)).rayMulDown(
                    deploymentArgs.liquidationThreshold
                )
        );

        Results memory results = calculateExpectedLiquidationResults(deploymentArgs, stateArgs);

        // liquidations contract
        uint256[ILK_COUNT] memory liquidationThresholds = [deploymentArgs.liquidationThreshold, 0, 0, 0, 0, 0, 0, 0];
        liquidation = new Liquidation(
            address(ionPool), 
            revenueRecipient, 
            protocol,
            exchangeRateOracles, 
            liquidationThresholds, 
            deploymentArgs.targetHealth, 
            deploymentArgs.reserveFactor, 
            deploymentArgs.maxDiscount
        );
        ionPool.grantRole(ionPool.LIQUIDATOR_ROLE(), address(liquidation));

        // lender
        supply(lender1, stateArgs.normalizedDebt);
        // borrower makes a SAFE position
        borrow(borrower1, ilkIndex, stateArgs.collateral, stateArgs.normalizedDebt);
        // exchange rate changes based on fuzz
        reserveOracle1.setExchangeRate(stateArgs.exchangeRate.toUint72());
        // keeper
        liquidate(keeper1, ilkIndex, borrower1);

        if (results.category == 0) {
            // protocol
            vm.writeLine("fuzz_out.txt", "PROTOCOL");
            assert(ionPool.collateral(ilkIndex, borrower1) == 0);
            assert(ionPool.normalizedDebt(ilkIndex, borrower1) == 0);
        } else if (results.category == 1) {
            // dust
            // assert(false); // to see if it's ever reaching this branch
            // ffi to see when this branch gets hit
            vm.writeLine("fuzz_out.txt", "DUST");
            assert(ionPool.normalizedDebt(ilkIndex, borrower1) == 0);
        } else if (results.category == 2) {
            vm.writeLine("fuzz_out.txt", "PARTIAL");
            uint256 actualCollateral = ionPool.collateral(ilkIndex, borrower1);
            console2.log("actualCollateral: ", actualCollateral);
            uint256 actualNormalizedDebt = ionPool.normalizedDebt(ilkIndex, borrower1);
            if (actualNormalizedDebt != 0) {
                // Could be full liquidation if there was only 1 normalizedDebt in the beginning
                uint256 healthRatio = getHealthRatio(
                    actualCollateral,
                    actualNormalizedDebt,
                    stateArgs.rate,
                    stateArgs.exchangeRate,
                    deploymentArgs.liquidationThreshold
                );
                console2.log("health ratio: ", healthRatio);
                assert(healthRatio >= deploymentArgs.targetHealth);
            }
        }
    }

    function testFuzz_ProtocolLiquidations(uint256 depositAmt, uint256 borrowAmt, uint256 exchangeRate) public {
        // state args
        StateArgs memory stateArgs;
        stateArgs.collateral = bound(depositAmt, minDepositAmt, maxDepositAmt);
        stateArgs.normalizedDebt = bound(borrowAmt, minDepositAmt, maxDepositAmt);
        stateArgs.exchangeRate = bound(exchangeRate, minExchangeRate, startingExchangeRate); // [wad]
        stateArgs.rate = NO_RATE;

        // starting position must be safe
        // [wad] * [ray] <= [wad] * [ray]
        vm.assume(
            stateArgs.normalizedDebt * stateArgs.rate
                <= (stateArgs.collateral * startingExchangeRate.scaleUpToRay(18)).rayMulDown(
                    deploymentArgs.liquidationThreshold
                )
        );

        // position needs to be unsafe after exchange rate change
        vm.assume(
            stateArgs.normalizedDebt * stateArgs.rate
                > (stateArgs.collateral * stateArgs.exchangeRate.scaleUpToRay(18)).rayMulDown(
                    deploymentArgs.liquidationThreshold
                )
        );

        Results memory results = calculateExpectedLiquidationResults(deploymentArgs, stateArgs);
        vm.assume(results.category == 0); // protocol liquidation

        // liquidations contract
        uint256[ILK_COUNT] memory liquidationThresholds = [deploymentArgs.liquidationThreshold, 0, 0, 0, 0, 0, 0, 0];
        liquidation = new Liquidation(
            address(ionPool), 
            revenueRecipient, 
            protocol,
            exchangeRateOracles, 
            liquidationThresholds, 
            deploymentArgs.targetHealth, 
            deploymentArgs.reserveFactor, 
            deploymentArgs.maxDiscount
        );
        ionPool.grantRole(ionPool.LIQUIDATOR_ROLE(), address(liquidation));

        // lender
        supply(lender1, stateArgs.normalizedDebt);
        // borrower makes a SAFE position
        borrow(borrower1, ilkIndex, stateArgs.collateral, stateArgs.normalizedDebt);
        // exchange rate changes based on fuzz
        reserveOracle1.setExchangeRate(stateArgs.exchangeRate.toUint72());
        // keeper
        liquidate(keeper1, ilkIndex, borrower1);

        // protocol liquidation should result in confiscating the entire position to the protocol
        assert(ionPool.collateral(ilkIndex, borrower1) == 0);
        assert(ionPool.normalizedDebt(ilkIndex, borrower1) == 0);
        assert(ionPool.gem(ilkIndex, protocol) == stateArgs.collateral);
        assert(ionPool.unbackedDebt(protocol) == stateArgs.normalizedDebt * stateArgs.rate);
    }

    function testFuzz_IsolatingPartialLiquidations() public {
        // 1. bound discount from 0 to maxDiscount (0, 0.2] 
        // this bounds health ratio is from [0.8, 1)  
        // 2. fuzz liabilityValue  
        // 3. calculate health * liabilityValue = collateralValue 
        // collateralValue = exchangeRate * collateralBalance * collateralFactor 
        // exchangeRate * collateralBalance = collateralVallue / collateralFactor 
        // make this into an inequality since we allow health ratio to drop  
    }

    // fuzz collateral value, liability value
    // 1)
    // safe: normalizedDebt * [rate] <= collateral * [startingExchangeRate] * [liquidationThreshold]
    // liabilityValue <= collateralValue
    // if liabilityValue > collateralValue, then bound liabilityValue between 0 and collateralValue
    // unsafe: liabilityValue > collateralValue
    //
    // fuzz collateral
    // safe bound = normalizedDebt = bound(0, collateral * exchangeRate * liquidationThreshold / rate)

    // unsafe bound = liabilityValue > collateralValue
    // normalizedDebt * rate > collateral * exchangeRate * liquidationThreshold
    // normalizedDebt * rate / collateral / liquidationthreshold > exchangeRate
    // exchangeRate = bound(0, normalizedDebt * rate / collateral / liquidationthreshold)
    //
    // unsafe
    // er = 2
    // lq = 0.9 ray
    // 
    // fuzz logic
    // pick collateral amount within the bound 
    // pick normalizedDebt amount such that it is safe 
    // assume normalizedDebt cannot be zero (otherwise it's impossible to get to unsafe health ratio)
    // fuzz 
    function testFuzz_PartialLiquidations(uint256 depositAmt, uint256 borrowAmt, uint256 exchangeRate) public {
        // state args
        StateArgs memory stateArgs;
        console2.log("bounding collateral");
        stateArgs.collateral = bound(depositAmt, minDepositAmt, maxDepositAmt);
        stateArgs.rate = NO_RATE;

        // starting position must be safe
        console2.log("bounding normalizedDebt");
        stateArgs.normalizedDebt = bound(
            borrowAmt,
<<<<<<< HEAD
            0,
            (stateArgs.collateral * startingExchangeRate.scaleUpToRay(18)).rayMulDown(
                deploymentArgs.liquidationThreshold
            ) / stateArgs.rate 
=======
            1,
            (stateArgs.collateral * startingExchangeRate.scaleUpToRay(18)).rayMulDown(deploymentArgs.liquidationThreshold)
                / stateArgs.rate
>>>>>>> d5f5c507
        ); // [wad]

        vm.assume(stateArgs.normalizedDebt != 0); // if normalizedDebt is zero, position cannot become unsafe afterwards

        // position must be unsafe after exchange rate change
        console2.log("bounding exchangeRate");
        stateArgs.exchangeRate = bound(
            exchangeRate,
            minExchangeRate,
            (stateArgs.normalizedDebt * stateArgs.rate).rayDivDown(deploymentArgs.liquidationThreshold)
                / stateArgs.collateral - 1
<<<<<<< HEAD
        ); // [ray] if the debt is zero, then there is no 
        // scale exchangeRate back to [wad]
=======
        ); // [ray]
        // cast exchangeRate back to [wad]
>>>>>>> d5f5c507
        stateArgs.exchangeRate = stateArgs.exchangeRate.scaleDownToWad(27);

        vm.assume(stateArgs.exchangeRate > 0); // throw away output if exchangeRate is zero

        Results memory results = calculateExpectedLiquidationResults(deploymentArgs, stateArgs);
        vm.assume(results.category == 2); // partial liquidation

        // liquidations contract
        uint256[ILK_COUNT] memory liquidationThresholds = [deploymentArgs.liquidationThreshold, 0, 0, 0, 0, 0, 0, 0];
        liquidation = new Liquidation(
            address(ionPool), 
            revenueRecipient, 
            protocol,
            exchangeRateOracles, 
            liquidationThresholds, 
            deploymentArgs.targetHealth, 
            deploymentArgs.reserveFactor, 
            deploymentArgs.maxDiscount
        );
        ionPool.grantRole(ionPool.LIQUIDATOR_ROLE(), address(liquidation));

        // lender
        supply(lender1, stateArgs.normalizedDebt);
        // borrower makes a SAFE position
        borrow(borrower1, ilkIndex, stateArgs.collateral, stateArgs.normalizedDebt);
        // exchange rate changes based on fuzz
        reserveOracle1.setExchangeRate(stateArgs.exchangeRate.toUint72());
        // keeper
        liquidate(keeper1, ilkIndex, borrower1);

        // partial liquidation should result in the vault going up to target health ratio
        uint256 actualCollateral = ionPool.collateral(ilkIndex, borrower1);
        uint256 actualNormalizedDebt = ionPool.normalizedDebt(ilkIndex, borrower1);

        vm.assume(actualNormalizedDebt > 0); // throw away if debt was fully liquidated (possible if dust is zero)

        uint256 healthRatio = getHealthRatio(
            actualCollateral,
            actualNormalizedDebt,
            stateArgs.rate,
            stateArgs.exchangeRate,
            deploymentArgs.liquidationThreshold
        );
        assert(healthRatio >= deploymentArgs.targetHealth);
    }

    function testFuzz_DustLiquidations(uint256 depositAmt, uint256 borrowAmt, uint256 exchangeRate) public {
        // state args
        StateArgs memory stateArgs;
        stateArgs.collateral = bound(depositAmt, minDepositAmt, maxDepositAmt);
        stateArgs.rate = NO_RATE;

        // starting position must be safe
        stateArgs.normalizedDebt = bound(
            borrowAmt,
            1,
<<<<<<< HEAD
            (stateArgs.collateral * startingExchangeRate.scaleUpToRay(18)).rayMulDown(
                deploymentArgs.liquidationThreshold
            ) / stateArgs.rate
=======
            (stateArgs.collateral * startingExchangeRate.scaleUpToRay(18)).rayMulDown(deploymentArgs.liquidationThreshold)
                / stateArgs.rate
>>>>>>> d5f5c507
        ); // [wad]
        // position must be unsafe after exchange rate change
        stateArgs.exchangeRate = bound(
            exchangeRate,
            minExchangeRate,
            (stateArgs.normalizedDebt * stateArgs.rate).rayDivDown(deploymentArgs.liquidationThreshold)
                / stateArgs.collateral - 1
        ); // [ray]
        // cast exchangeRate back to [wad]
        stateArgs.exchangeRate = stateArgs.exchangeRate.scaleDownToWad(27);

        vm.assume(stateArgs.exchangeRate > 0); // throw away output if exchangeRate is zero

        Results memory results = calculateExpectedLiquidationResults(deploymentArgs, stateArgs);
        vm.assume(results.category == 1); // dust liquidation

        // liquidations contract
        uint256[ILK_COUNT] memory liquidationThresholds = [deploymentArgs.liquidationThreshold, 0, 0, 0, 0, 0, 0, 0];
        liquidation = new Liquidation(
            address(ionPool), 
            revenueRecipient, 
            protocol,
            exchangeRateOracles, 
            liquidationThresholds, 
            deploymentArgs.targetHealth, 
            deploymentArgs.reserveFactor, 
            deploymentArgs.maxDiscount
        );
        ionPool.grantRole(ionPool.LIQUIDATOR_ROLE(), address(liquidation));

        // lender
        supply(lender1, stateArgs.normalizedDebt);
        // borrower makes a SAFE position
        borrow(borrower1, ilkIndex, stateArgs.collateral, stateArgs.normalizedDebt);
        // exchange rate changes based on fuzz
        reserveOracle1.setExchangeRate(stateArgs.exchangeRate.toUint72());
        // keeper
        liquidate(keeper1, ilkIndex, borrower1);

        // dust liquidations should result in zero debt
        uint256 actualNormalizedDebt = ionPool.normalizedDebt(ilkIndex, borrower1);
     
        assert(actualNormalizedDebt == 0);
    }

    // resulting target health can be extremely high with miniscule debt amounts
    // function testFuzz_PartialCaseResultingTargetHealthRatioBound(

    // ) public {

    // }
    // function testFuzz_PartialLiquidationToTargetHealthRatioFuzzedRate(
    //     uint256 exchangeRate,
    //     uint256 depositAmt,
    //     uint256 borrowAmt,
    //     uint256 rate
    // ) public {

    // }
}

// contract LiquidationFuzzBoundedConfigs is LiquidationSharedSetup {

// }

// contract LiquidationFuzzTest is LiquidationSharedSetup {
//     using RoundedMath for uint256;

//     address constant REVENUE_RECIPIENT = address(1);
//     address constant BORROWER = address(2);
//     address constant LENDER = address(3);
//     address constant KEEPER = address(4);
//     uint8 constant ilkIndex = 0;

//     function getHealthRatio() public view { }

//     // function testFuzz_GemOutAndRepay(

//     // ) external {

//     // }

//     function testFuzz_CheckAllAssertsFixedConfigsNoRate(
//         uint256 exchangeRate,
//         uint256 depositAmt,
//         uint256 borrowAmt
//     )
//         external
//     {
//         LiquidationArgs memory args;

//         // configs
//         uint256 startingExchangeRate = 1 ether;

//         depositAmt = bound(depositAmt, 1 ether, 100 ether);
//         borrowAmt = bound(borrowAmt, 1 ether, 100 ether);
//         exchangeRate = bound(exchangeRate, 1, startingExchangeRate); // exchangeRate < startingExchangeRate

//         args.targetHealth = 1.25 ether;
//         args.liquidationThreshold = 0.8 ether;
//         args.maxDiscount = 0.2 ether;
//         args.reserveFactor = 0;

//         args.collateral = depositAmt;
//         args.exchangeRate = exchangeRate;
//         args.normalizedDebt = borrowAmt; // No rate
//         args.rate = 1 * RAY;

//         // starting position must be safe
//         vm.assume(borrowAmt * WAD / depositAmt < args.liquidationThreshold);

//         // new exchangeRate needs to result in healthRatio < 1

//         vm.assume(depositAmt * exchangeRate / WAD * args.liquidationThreshold / borrowAmt < 1 ether);

//         // expected results
//         Results memory results = calculateExpectedLiquidationResults(args);

//         // constrain exchangeRate to make vault unsafe
//         // [wad] * [wad] / [wad] * [wad] / [wad] = [wad]
//         // vm.assume(depositAmt * exchangeRate / WAD * args.liquidationThreshold / borrowAmt < 1 ether);

//         // instantiate liquidations contract
//         uint64[ILK_COUNT] memory liquidationThresholds = [uint64(args.liquidationThreshold), 0, 0, 0, 0, 0, 0, 0];
//         liquidation = new Liquidation(
//             address(ionPool),
//             REVENUE_RECIPIENT,
//             exchangeRateOracles,
//             liquidationThresholds,
//             args.targetHealth,
//             args.reserveFactor,
//             args.maxDiscount
//         );
//         ionPool.grantRole(ionPool.LIQUIDATOR_ROLE(), address(liquidation));

//         // lender
//         supply(LENDER, borrowAmt);
//         // borrower makes a SAFE position
//         borrow(BORROWER, ilkIndex, depositAmt, borrowAmt);

//         // exchangeRate changes based on fuzz
//         reserveOracle1.setExchangeRate(exchangeRate);

//         // keeper
//         liquidate(KEEPER, ilkIndex, BORROWER);
//     }

//     function testFuzz_PartialLiquidationFixedConfigsNoRate(
//         uint256 exchangeRate,
//         uint256 depositamt,
//         uint256 borrowAmt
//     ) public {
//         LiquidationArgs memory args;

//         // liquidation configs
//         args.targetHealth = 1.25 ether;
//         args.liquidationThreshold = 0.8 ether;
//         args.maxDiscount = 0.2 ether;
//         args.reserveFactor = 0;

//         // partial liquidations occur if it's possible to get to targetHealthRatio
//     }

//     function testFuzz_ProtocolLiquidationFixedConfigsNoRate(
//         uint256 exchangeRate,
//         uint256 depositAmt,
//         uint256 borrowAmt
//     )
//         public
//     {
//         LiquidationArgs memory args;
//         // protocol liquidations occur in cases of bad debt
//         // if (gemOut > collateral) then (repay == normalizedDebt * rate)

//         uint256 startingExchangeRate = 1 ether;

//         depositAmt = bound(depositAmt, 1 ether, 100 ether);
//         borrowAmt = bound(borrowAmt, 1 ether, 100 ether);
//         exchangeRate = bound(exchangeRate, 1, startingExchangeRate);

//         args.targetHealth = 1.25 ether;
//         args.liquidationThreshold = 0.8 ether;
//         args.maxDiscount = 0.2 ether;
//         args.reserveFactor = 0;

//         args.collateral = depositAmt;
//         args.exchangeRate = exchangeRate;
//         args.normalizedDebt = borrowAmt;
//         args.rate = 1 * RAY;

//         // starting position must be safe
//         vm.assume(borrowAmt * WAD / depositAmt < args.liquidationThreshold);

//         // to avoid overflow in calculateExpectedLiquidationResults, healthRatio must be less than 1
//         vm.assume(depositAmt * exchangeRate / WAD * args.liquidationThreshold / borrowAmt < 1 ether);

//         // should generate bad debt
//         Results memory results = calculateExpectedLiquidationResults(args);
//         results.gemOut = results.gemOut.scaleToWad(27);
//         results.repay = results.repay.scaleToWad(27);

//         vm.assume(results.gemOut >= depositAmt);
//         vm.assume(results.repay > borrowAmt); // NOTE: actual condition being checked in liquidations

//         uint64[ILK_COUNT] memory liquidationThresholds = [uint64(args.liquidationThreshold), 0, 0, 0, 0, 0, 0, 0];
//         liquidation = new Liquidation(
//             address(ionPool),
//             REVENUE_RECIPIENT,
//             exchangeRateOracles,
//             liquidationThresholds,
//             args.targetHealth,
//             args.reserveFactor,
//             args.maxDiscount
//         );
//         ionPool.grantRole(ionPool.LIQUIDATOR_ROLE(), address(liquidation));

//         // lender
//         supply(LENDER, borrowAmt);

//         // borrower makes a SAFE position
//         borrow(BORROWER, ilkIndex, depositAmt, borrowAmt);

//         // exchangeRate changes based on fuzz
//         reserveOracle1.setExchangeRate(exchangeRate);

//         // keeper
//         liquidate(KEEPER, ilkIndex, BORROWER);

//         // results
//         // if bad debt => protocol confiscates, resulting normalized and collateral is both zero
//         assert(ionPool.collateral(ilkIndex, BORROWER) == 0);
//         assert(ionPool.normalizedDebt(ilkIndex, BORROWER) == 0);
//     }

//     function testFuzz_DustLiquidationFixedConfigsNoRate(
//         uint256 exchangeRate,
//         uint256 depositAmt,
//         uint256 borrowAmt
//     )
//         public
//     {
//         LiquidationArgs memory args;
//         uint256 startingExchangeRate = 1 ether;

//         // update dust
//         ionPool.updateIlkDust(ilkIndex, uint256(0.5 ether).scaleToRad(18)); // [rad]
//         uint256 dust = ionPool.dust(ilkIndex);

//         depositAmt = bound(depositAmt, 1 ether, 100 ether);
//         borrowAmt = bound(borrowAmt, dust.scaleToWad(45), 100 ether); // dust is minimum borrow
//         exchangeRate = bound(exchangeRate, 1, startingExchangeRate);

//         args.targetHealth = 1.25 ether;
//         args.liquidationThreshold = 0.8 ether;
//         args.maxDiscount = 0.2 ether;
//         args.reserveFactor = 0;

//         args.collateral = depositAmt;
//         args.exchangeRate = exchangeRate;
//         args.normalizedDebt = borrowAmt;
//         args.rate = 1 * RAY;

//         // starting position must be safe
//         vm.assume(borrowAmt * WAD / depositAmt < args.liquidationThreshold);

//         // to avoid overflow in calculateExpectedLiquidationResults, healthRatio must be less than 1
//         vm.assume(depositAmt * exchangeRate / WAD * args.liquidationThreshold / borrowAmt < 1 ether);

//         // expected results
//         Results memory results = calculateExpectedLiquidationResults(args);
//         results.gemOut = results.gemOut.scaleToWad(27);
//         results.repay = results.repay.scaleToWad(27);

//         // should not be a protocol liquidation (i.e. no bad debt)
//         vm.assume(results.repay <= borrowAmt);
//         vm.assume(results.gemOut <= depositAmt);

//         // but should leave dust
//         vm.assume(borrowAmt * args.rate - results.repay.scaleToRad(18) < dust);

//         // actions
//         uint64[ILK_COUNT] memory liquidationThresholds = [uint64(args.liquidationThreshold), 0, 0, 0, 0, 0, 0, 0];
//         liquidation = new Liquidation(
//             address(ionPool),
//             REVENUE_RECIPIENT,
//             exchangeRateOracles,
//             liquidationThresholds,
//             args.targetHealth,
//             args.reserveFactor,
//             args.maxDiscount
//         );
//         ionPool.grantRole(ionPool.LIQUIDATOR_ROLE(), address(liquidation));

//         // lender
//         supply(LENDER, borrowAmt);

//         // borrower makes a SAFE position
//         borrow(BORROWER, ilkIndex, depositAmt, borrowAmt);

//         // exchangeRate changes based on fuzz
//         reserveOracle1.setExchangeRate(exchangeRate);

//         // keeper
//         liquidate(KEEPER, ilkIndex, BORROWER);

//         // results
//         assert(ionPool.normalizedDebt(ilkIndex, BORROWER) == 0);
//     }

//     function testFuzz_FuzzAllVariablesForAllOutcomesWithRate() public {
//         // bound each variable to realistic numberes
//         // if partial liquidation then assert
//         // if dust lquidation then assert
//         // if protocol liquidation then assert
//     }
// }<|MERGE_RESOLUTION|>--- conflicted
+++ resolved
@@ -261,16 +261,10 @@
         console2.log("bounding normalizedDebt");
         stateArgs.normalizedDebt = bound(
             borrowAmt,
-<<<<<<< HEAD
             0,
             (stateArgs.collateral * startingExchangeRate.scaleUpToRay(18)).rayMulDown(
                 deploymentArgs.liquidationThreshold
             ) / stateArgs.rate 
-=======
-            1,
-            (stateArgs.collateral * startingExchangeRate.scaleUpToRay(18)).rayMulDown(deploymentArgs.liquidationThreshold)
-                / stateArgs.rate
->>>>>>> d5f5c507
         ); // [wad]
 
         vm.assume(stateArgs.normalizedDebt != 0); // if normalizedDebt is zero, position cannot become unsafe afterwards
@@ -282,13 +276,9 @@
             minExchangeRate,
             (stateArgs.normalizedDebt * stateArgs.rate).rayDivDown(deploymentArgs.liquidationThreshold)
                 / stateArgs.collateral - 1
-<<<<<<< HEAD
         ); // [ray] if the debt is zero, then there is no 
+        
         // scale exchangeRate back to [wad]
-=======
-        ); // [ray]
-        // cast exchangeRate back to [wad]
->>>>>>> d5f5c507
         stateArgs.exchangeRate = stateArgs.exchangeRate.scaleDownToWad(27);
 
         vm.assume(stateArgs.exchangeRate > 0); // throw away output if exchangeRate is zero
@@ -345,14 +335,9 @@
         stateArgs.normalizedDebt = bound(
             borrowAmt,
             1,
-<<<<<<< HEAD
             (stateArgs.collateral * startingExchangeRate.scaleUpToRay(18)).rayMulDown(
                 deploymentArgs.liquidationThreshold
             ) / stateArgs.rate
-=======
-            (stateArgs.collateral * startingExchangeRate.scaleUpToRay(18)).rayMulDown(deploymentArgs.liquidationThreshold)
-                / stateArgs.rate
->>>>>>> d5f5c507
         ); // [wad]
         // position must be unsafe after exchange rate change
         stateArgs.exchangeRate = bound(
