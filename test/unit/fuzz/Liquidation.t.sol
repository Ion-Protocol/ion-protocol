// SPDX-License-Identifier: MIT
pragma solidity 0.8.21;

import { LiquidationSharedSetup } from "test/helpers/LiquidationSharedSetup.sol";
import { WadRayMath } from "src/libraries/math/WadRayMath.sol";
import { Liquidation } from "src/Liquidation.sol";
import { SafeCast } from "@openzeppelin/contracts/utils/math/SafeCast.sol";

/**
 * Fixes deployment configs and fuzzes potential states
 */
<<<<<<< HEAD
contract LiquidationFuzzFixedConfigs is LiquidationSharedSetup {
    using RoundedMath for uint256;
=======
contract LiquidationFuzzFixedConfigsFixedRate is LiquidationSharedSetup {
    using WadRayMath for uint256;
>>>>>>> c65ba332
    using SafeCast for *;

    DeploymentArgs internal deploymentArgs;
    StateArgs internal stateArgs;

    uint256 internal minDepositAmt;
    uint256 internal maxDepositAmt;
    uint256 internal minBorrowAmt;
    uint256 internal maxBorrowAmt;
    uint256 internal minExchangeRate;
    uint256 internal maxExchangeRate;

    uint256 internal startingExchangeRate;

    uint256 constant NO_RATE = 1e27;

    function setUp() public override {
        super.setUp();

        // default configs
        deploymentArgs.targetHealth = 1.25e27; // [ray]
        deploymentArgs.reserveFactor = 0.02e27; // [ray]
        deploymentArgs.maxDiscount = 0.2e27; // [ray]
        deploymentArgs.liquidationThreshold = 0.9e27; // [ray]

        deploymentArgs.dust = 10e18;
        ionPool.updateIlkDust(ilkIndex, deploymentArgs.dust);

        // fuzz configs
        minDepositAmt = 1e18;
        maxDepositAmt = 10_000e18;
        minBorrowAmt = 1;
        maxBorrowAmt = 10_000e18;
        minExchangeRate = 1; // overflows if zero because collateral value becomes zero
        startingExchangeRate = 1e18;
    }

    // runs 10,000 allowed misses 10,000 
    function testFuzz_AllLiquidationCategoriesWithRate(uint104 depositAmt, uint104 borrowAmt, uint256 exchangeRate, uint104 rate) public {
        // state args
        StateArgs memory stateArgs;
        stateArgs.collateral = bound(depositAmt, minDepositAmt, maxDepositAmt);
        
        stateArgs.rate = bound(rate, 1, type(uint104).max); 
        // bound rate somehow? 
        ionPool.setRate(ilkIndex, uint104(stateArgs.rate)); 
        
        // starting position must be safe
        uint256 maxBorrowAmt = (stateArgs.collateral * startingExchangeRate.scaleUpToRay(18)).rayMulDown(
                deploymentArgs.liquidationThreshold
            ) / stateArgs.rate; 
        uint256 minBorrowAmt = maxBorrowAmt < minBorrowAmt ? maxBorrowAmt : minBorrowAmt;   

        stateArgs.normalizedDebt = bound(
            borrowAmt,
            minBorrowAmt, 
            maxBorrowAmt 
        ); // [wad]

        vm.assume(stateArgs.normalizedDebt != 0); // if normalizedDebt is zero, position cannot become unsafe afterwards
        
        // position must be unsafe after exchange rate change
        uint256 maxExchangeRate = (stateArgs.normalizedDebt * stateArgs.rate).rayDivDown(deploymentArgs.liquidationThreshold)
                / stateArgs.collateral;
        vm.assume(maxExchangeRate != 0); 
        maxExchangeRate = maxExchangeRate - 1; 
        uint256 minExchangeRate = maxExchangeRate < minExchangeRate ? maxExchangeRate : minExchangeRate; 

        stateArgs.exchangeRate = bound(
            exchangeRate,
            minExchangeRate, // if 1, max can be lower than min and it will fail 
            maxExchangeRate 
        ); // [ray] if the debt is zero, then there is no 
        
        stateArgs.exchangeRate = stateArgs.exchangeRate.scaleDownToWad(27);
        vm.assume(stateArgs.exchangeRate > 0); 

        // dust is set to 10% of total debt 
        deploymentArgs.dust = stateArgs.normalizedDebt * stateArgs.rate / 10; // [rad] 

        ionPool.updateIlkDust(ilkIndex, deploymentArgs.dust);
      
        // liquidations contract
        uint256[ILK_COUNT] memory liquidationThresholds = [deploymentArgs.liquidationThreshold, 0, 0, 0, 0, 0, 0, 0];
        liquidation = new Liquidation(
            address(ionPool), 
            revenueRecipient, 
            protocol,
            exchangeRateOracles, 
            liquidationThresholds, 
            deploymentArgs.targetHealth, 
            deploymentArgs.reserveFactor, 
            deploymentArgs.maxDiscount
        );
        ionPool.grantRole(ionPool.LIQUIDATOR_ROLE(), address(liquidation));

        Results memory results = calculateExpectedLiquidationResults(deploymentArgs, stateArgs);
        
        // lender

        uint256 supplyAmt = stateArgs.normalizedDebt * stateArgs.rate / RAY + 1; 
        supply(lender1, supplyAmt);
        // borrower makes a SAFE position
        borrow(borrower1, ilkIndex, stateArgs.collateral, stateArgs.normalizedDebt);
        // exchange rate changes based on fuzz
        reserveOracle1.setExchangeRate(stateArgs.exchangeRate.toUint72());
        // keeper
        liquidate(keeper1, ilkIndex, borrower1);

        if (results.category == 0) {
            // protocol
            vm.writeLine("fuzz_out.txt", "PROTOCOL");
            assert(ionPool.collateral(ilkIndex, borrower1) == 0);
            assert(ionPool.normalizedDebt(ilkIndex, borrower1) == 0);
        } else if (results.category == 1) {
            // dust
            // assert(false); // to see if it's ever reaching this branch
            // ffi to see when this branch gets hit
            vm.writeLine("fuzz_out.txt", "DUST");
            assert(ionPool.normalizedDebt(ilkIndex, borrower1) == 0);
        } else if (results.category == 2) {
            vm.writeLine("fuzz_out.txt", "PARTIAL");
            uint256 actualCollateral = ionPool.collateral(ilkIndex, borrower1);
            uint256 actualNormalizedDebt = ionPool.normalizedDebt(ilkIndex, borrower1);
            if (actualNormalizedDebt != 0) {
                // Could be full liquidation if there was only 1 normalizedDebt in the beginning
                uint256 healthRatio = getHealthRatio(
                    actualCollateral,
                    actualNormalizedDebt,
                    stateArgs.rate,
                    stateArgs.exchangeRate,
                    deploymentArgs.liquidationThreshold
                );
                assert(healthRatio >= deploymentArgs.targetHealth);
            }
        }
    }

    /**
     * Checks all possible liquidation outcomes. 
     * NOTE: runs = 100,000 max_test_rejects = 100,000 
     */
    function testFuzz_AllLiquidationCategoriesNoRate(uint256 depositAmt, uint256 borrowAmt, uint256 exchangeRate) public {
        // state args
        StateArgs memory stateArgs;
        stateArgs.collateral = bound(depositAmt, minDepositAmt, maxDepositAmt);
        stateArgs.rate = NO_RATE;
        
        // starting position must be safe
        uint256 maxBorrowAmt = (stateArgs.collateral * startingExchangeRate.scaleUpToRay(18)).rayMulDown(
                deploymentArgs.liquidationThreshold
            ) / stateArgs.rate; 
        uint256 minBorrowAmt = maxBorrowAmt < minBorrowAmt ? maxBorrowAmt : minBorrowAmt;   

        stateArgs.normalizedDebt = bound(
            borrowAmt,
            minBorrowAmt, 
            maxBorrowAmt 
        ); // [wad]
        vm.assume(stateArgs.normalizedDebt != 0); // if normalizedDebt is zero, position cannot become unsafe afterwards
        
        // position must be unsafe after exchange rate change
        uint256 maxExchangeRate = (stateArgs.normalizedDebt * stateArgs.rate).rayDivDown(deploymentArgs.liquidationThreshold)
                / stateArgs.collateral - 1; 
        uint256 minExchangeRate = maxExchangeRate < minExchangeRate ? maxExchangeRate : minExchangeRate; 

        stateArgs.exchangeRate = bound(
            exchangeRate,
            minExchangeRate, // if 1, max can be lower than min and it will fail 
            maxExchangeRate 
        ); // [ray] if the debt is zero, then there is no 
        
        stateArgs.exchangeRate = stateArgs.exchangeRate.scaleDownToWad(27);
        vm.assume(stateArgs.exchangeRate > 0); 

        // dust is set to 10% of total debt 
        deploymentArgs.dust = stateArgs.normalizedDebt * stateArgs.rate / 10; // [rad] 
        ionPool.updateIlkDust(ilkIndex, deploymentArgs.dust);
      
        // liquidations contract
        uint256[ILK_COUNT] memory liquidationThresholds = [deploymentArgs.liquidationThreshold, 0, 0, 0, 0, 0, 0, 0];
        liquidation = new Liquidation(
            address(ionPool), 
            revenueRecipient, 
            protocol,
            exchangeRateOracles, 
            liquidationThresholds, 
            deploymentArgs.targetHealth, 
            deploymentArgs.reserveFactor, 
            deploymentArgs.maxDiscount
        );
        ionPool.grantRole(ionPool.LIQUIDATOR_ROLE(), address(liquidation));

        Results memory results = calculateExpectedLiquidationResults(deploymentArgs, stateArgs);
        
        // lender
        supply(lender1, stateArgs.normalizedDebt);
        // borrower makes a SAFE position
        borrow(borrower1, ilkIndex, stateArgs.collateral, stateArgs.normalizedDebt);
        // exchange rate changes based on fuzz
        reserveOracle1.setExchangeRate(stateArgs.exchangeRate.toUint72());
        // keeper
        liquidate(keeper1, ilkIndex, borrower1);

<<<<<<< HEAD
        if (results.category == 0) {
            // protocol
            vm.writeLine("fuzz_out.txt", "PROTOCOL");
            assert(ionPool.collateral(ilkIndex, borrower1) == 0);
            assert(ionPool.normalizedDebt(ilkIndex, borrower1) == 0);
        } else if (results.category == 1) {
            // dust
            // assert(false); // to see if it's ever reaching this branch
            // ffi to see when this branch gets hit
            vm.writeLine("fuzz_out.txt", "DUST");
            assert(ionPool.normalizedDebt(ilkIndex, borrower1) == 0);
        } else if (results.category == 2) {
            vm.writeLine("fuzz_out.txt", "PARTIAL");
            uint256 actualCollateral = ionPool.collateral(ilkIndex, borrower1);
            uint256 actualNormalizedDebt = ionPool.normalizedDebt(ilkIndex, borrower1);
            if (actualNormalizedDebt != 0) {
                // Could be full liquidation if there was only 1 normalizedDebt in the beginning
                uint256 healthRatio = getHealthRatio(
                    actualCollateral,
                    actualNormalizedDebt,
                    stateArgs.rate,
                    stateArgs.exchangeRate,
                    deploymentArgs.liquidationThreshold
                );
                assert(healthRatio >= deploymentArgs.targetHealth);
            }
        }
    }
}
=======
        // dust liquidations should result in zero debt
        uint256 actualNormalizedDebt = ionPool.normalizedDebt(ilkIndex, borrower1);

        assert(actualNormalizedDebt == 0);
    }

    // resulting target health can be extremely high with miniscule debt amounts
    // function testFuzz_PartialCaseResultingTargetHealthRatioBound(

    // ) public {

    // }
    // function testFuzz_PartialLiquidationToTargetHealthRatioFuzzedRate(
    //     uint256 exchangeRate,
    //     uint256 depositAmt,
    //     uint256 borrowAmt,
    //     uint256 rate
    // ) public {

    // }
}

// contract LiquidationFuzzBoundedConfigs is LiquidationSharedSetup {

// }

// contract LiquidationFuzzTest is LiquidationSharedSetup {
//     using WadRayMath for uint256;

//     address constant REVENUE_RECIPIENT = address(1);
//     address constant BORROWER = address(2);
//     address constant LENDER = address(3);
//     address constant KEEPER = address(4);
//     uint8 constant ilkIndex = 0;

//     function getHealthRatio() public view { }

//     // function testFuzz_GemOutAndRepay(

//     // ) external {

//     // }

//     function testFuzz_CheckAllAssertsFixedConfigsNoRate(
//         uint256 exchangeRate,
//         uint256 depositAmt,
//         uint256 borrowAmt
//     )
//         external
//     {
//         LiquidationArgs memory args;

//         // configs
//         uint256 startingExchangeRate = 1 ether;

//         depositAmt = bound(depositAmt, 1 ether, 100 ether);
//         borrowAmt = bound(borrowAmt, 1 ether, 100 ether);
//         exchangeRate = bound(exchangeRate, 1, startingExchangeRate); // exchangeRate < startingExchangeRate

//         args.targetHealth = 1.25 ether;
//         args.liquidationThreshold = 0.8 ether;
//         args.maxDiscount = 0.2 ether;
//         args.reserveFactor = 0;

//         args.collateral = depositAmt;
//         args.exchangeRate = exchangeRate;
//         args.normalizedDebt = borrowAmt; // No rate
//         args.rate = 1 * RAY;

//         // starting position must be safe
//         vm.assume(borrowAmt * WAD / depositAmt < args.liquidationThreshold);

//         // new exchangeRate needs to result in healthRatio < 1

//         vm.assume(depositAmt * exchangeRate / WAD * args.liquidationThreshold / borrowAmt < 1 ether);

//         // expected results
//         Results memory results = calculateExpectedLiquidationResults(args);

//         // constrain exchangeRate to make vault unsafe
//         // [wad] * [wad] / [wad] * [wad] / [wad] = [wad]
//         // vm.assume(depositAmt * exchangeRate / WAD * args.liquidationThreshold / borrowAmt < 1 ether);

//         // instantiate liquidations contract
//         uint64[ILK_COUNT] memory liquidationThresholds = [uint64(args.liquidationThreshold), 0, 0, 0, 0, 0, 0, 0];
//         liquidation = new Liquidation(
//             address(ionPool),
//             REVENUE_RECIPIENT,
//             exchangeRateOracles,
//             liquidationThresholds,
//             args.targetHealth,
//             args.reserveFactor,
//             args.maxDiscount
//         );
//         ionPool.grantRole(ionPool.LIQUIDATOR_ROLE(), address(liquidation));

//         // lender
//         supply(LENDER, borrowAmt);
//         // borrower makes a SAFE position
//         borrow(BORROWER, ilkIndex, depositAmt, borrowAmt);

//         // exchangeRate changes based on fuzz
//         reserveOracle1.setExchangeRate(exchangeRate);

//         // keeper
//         liquidate(KEEPER, ilkIndex, BORROWER);
//     }

//     function testFuzz_PartialLiquidationFixedConfigsNoRate(
//         uint256 exchangeRate,
//         uint256 depositamt,
//         uint256 borrowAmt
//     ) public {
//         LiquidationArgs memory args;

//         // liquidation configs
//         args.targetHealth = 1.25 ether;
//         args.liquidationThreshold = 0.8 ether;
//         args.maxDiscount = 0.2 ether;
//         args.reserveFactor = 0;

//         // partial liquidations occur if it's possible to get to targetHealthRatio
//     }

//     function testFuzz_ProtocolLiquidationFixedConfigsNoRate(
//         uint256 exchangeRate,
//         uint256 depositAmt,
//         uint256 borrowAmt
//     )
//         public
//     {
//         LiquidationArgs memory args;
//         // protocol liquidations occur in cases of bad debt
//         // if (gemOut > collateral) then (repay == normalizedDebt * rate)

//         uint256 startingExchangeRate = 1 ether;

//         depositAmt = bound(depositAmt, 1 ether, 100 ether);
//         borrowAmt = bound(borrowAmt, 1 ether, 100 ether);
//         exchangeRate = bound(exchangeRate, 1, startingExchangeRate);

//         args.targetHealth = 1.25 ether;
//         args.liquidationThreshold = 0.8 ether;
//         args.maxDiscount = 0.2 ether;
//         args.reserveFactor = 0;

//         args.collateral = depositAmt;
//         args.exchangeRate = exchangeRate;
//         args.normalizedDebt = borrowAmt;
//         args.rate = 1 * RAY;

//         // starting position must be safe
//         vm.assume(borrowAmt * WAD / depositAmt < args.liquidationThreshold);

//         // to avoid overflow in calculateExpectedLiquidationResults, healthRatio must be less than 1
//         vm.assume(depositAmt * exchangeRate / WAD * args.liquidationThreshold / borrowAmt < 1 ether);

//         // should generate bad debt
//         Results memory results = calculateExpectedLiquidationResults(args);
//         results.gemOut = results.gemOut.scaleToWad(27);
//         results.repay = results.repay.scaleToWad(27);

//         vm.assume(results.gemOut >= depositAmt);
//         vm.assume(results.repay > borrowAmt); // NOTE: actual condition being checked in liquidations

//         uint64[ILK_COUNT] memory liquidationThresholds = [uint64(args.liquidationThreshold), 0, 0, 0, 0, 0, 0, 0];
//         liquidation = new Liquidation(
//             address(ionPool),
//             REVENUE_RECIPIENT,
//             exchangeRateOracles,
//             liquidationThresholds,
//             args.targetHealth,
//             args.reserveFactor,
//             args.maxDiscount
//         );
//         ionPool.grantRole(ionPool.LIQUIDATOR_ROLE(), address(liquidation));

//         // lender
//         supply(LENDER, borrowAmt);

//         // borrower makes a SAFE position
//         borrow(BORROWER, ilkIndex, depositAmt, borrowAmt);

//         // exchangeRate changes based on fuzz
//         reserveOracle1.setExchangeRate(exchangeRate);

//         // keeper
//         liquidate(KEEPER, ilkIndex, BORROWER);

//         // results
//         // if bad debt => protocol confiscates, resulting normalized and collateral is both zero
//         assert(ionPool.collateral(ilkIndex, BORROWER) == 0);
//         assert(ionPool.normalizedDebt(ilkIndex, BORROWER) == 0);
//     }

//     function testFuzz_DustLiquidationFixedConfigsNoRate(
//         uint256 exchangeRate,
//         uint256 depositAmt,
//         uint256 borrowAmt
//     )
//         public
//     {
//         LiquidationArgs memory args;
//         uint256 startingExchangeRate = 1 ether;

//         // update dust
//         ionPool.updateIlkDust(ilkIndex, uint256(0.5 ether).scaleToRad(18)); // [rad]
//         uint256 dust = ionPool.dust(ilkIndex);

//         depositAmt = bound(depositAmt, 1 ether, 100 ether);
//         borrowAmt = bound(borrowAmt, dust.scaleToWad(45), 100 ether); // dust is minimum borrow
//         exchangeRate = bound(exchangeRate, 1, startingExchangeRate);

//         args.targetHealth = 1.25 ether;
//         args.liquidationThreshold = 0.8 ether;
//         args.maxDiscount = 0.2 ether;
//         args.reserveFactor = 0;

//         args.collateral = depositAmt;
//         args.exchangeRate = exchangeRate;
//         args.normalizedDebt = borrowAmt;
//         args.rate = 1 * RAY;

//         // starting position must be safe
//         vm.assume(borrowAmt * WAD / depositAmt < args.liquidationThreshold);

//         // to avoid overflow in calculateExpectedLiquidationResults, healthRatio must be less than 1
//         vm.assume(depositAmt * exchangeRate / WAD * args.liquidationThreshold / borrowAmt < 1 ether);

//         // expected results
//         Results memory results = calculateExpectedLiquidationResults(args);
//         results.gemOut = results.gemOut.scaleToWad(27);
//         results.repay = results.repay.scaleToWad(27);

//         // should not be a protocol liquidation (i.e. no bad debt)
//         vm.assume(results.repay <= borrowAmt);
//         vm.assume(results.gemOut <= depositAmt);

//         // but should leave dust
//         vm.assume(borrowAmt * args.rate - results.repay.scaleToRad(18) < dust);

//         // actions
//         uint64[ILK_COUNT] memory liquidationThresholds = [uint64(args.liquidationThreshold), 0, 0, 0, 0, 0, 0, 0];
//         liquidation = new Liquidation(
//             address(ionPool),
//             REVENUE_RECIPIENT,
//             exchangeRateOracles,
//             liquidationThresholds,
//             args.targetHealth,
//             args.reserveFactor,
//             args.maxDiscount
//         );
//         ionPool.grantRole(ionPool.LIQUIDATOR_ROLE(), address(liquidation));

//         // lender
//         supply(LENDER, borrowAmt);

//         // borrower makes a SAFE position
//         borrow(BORROWER, ilkIndex, depositAmt, borrowAmt);

//         // exchangeRate changes based on fuzz
//         reserveOracle1.setExchangeRate(exchangeRate);

//         // keeper
//         liquidate(KEEPER, ilkIndex, BORROWER);

//         // results
//         assert(ionPool.normalizedDebt(ilkIndex, BORROWER) == 0);
//     }

//     function testFuzz_FuzzAllVariablesForAllOutcomesWithRate() public {
//         // bound each variable to realistic numberes
//         // if partial liquidation then assert
//         // if dust lquidation then assert
//         // if protocol liquidation then assert
//     }
// }
>>>>>>> c65ba332
<|MERGE_RESOLUTION|>--- conflicted
+++ resolved
@@ -9,13 +9,9 @@
 /**
  * Fixes deployment configs and fuzzes potential states
  */
-<<<<<<< HEAD
 contract LiquidationFuzzFixedConfigs is LiquidationSharedSetup {
     using RoundedMath for uint256;
-=======
-contract LiquidationFuzzFixedConfigsFixedRate is LiquidationSharedSetup {
     using WadRayMath for uint256;
->>>>>>> c65ba332
     using SafeCast for *;
 
     DeploymentArgs internal deploymentArgs;
@@ -220,7 +216,6 @@
         // keeper
         liquidate(keeper1, ilkIndex, borrower1);
 
-<<<<<<< HEAD
         if (results.category == 0) {
             // protocol
             vm.writeLine("fuzz_out.txt", "PROTOCOL");
@@ -249,283 +244,4 @@
             }
         }
     }
-}
-=======
-        // dust liquidations should result in zero debt
-        uint256 actualNormalizedDebt = ionPool.normalizedDebt(ilkIndex, borrower1);
-
-        assert(actualNormalizedDebt == 0);
-    }
-
-    // resulting target health can be extremely high with miniscule debt amounts
-    // function testFuzz_PartialCaseResultingTargetHealthRatioBound(
-
-    // ) public {
-
-    // }
-    // function testFuzz_PartialLiquidationToTargetHealthRatioFuzzedRate(
-    //     uint256 exchangeRate,
-    //     uint256 depositAmt,
-    //     uint256 borrowAmt,
-    //     uint256 rate
-    // ) public {
-
-    // }
-}
-
-// contract LiquidationFuzzBoundedConfigs is LiquidationSharedSetup {
-
-// }
-
-// contract LiquidationFuzzTest is LiquidationSharedSetup {
-//     using WadRayMath for uint256;
-
-//     address constant REVENUE_RECIPIENT = address(1);
-//     address constant BORROWER = address(2);
-//     address constant LENDER = address(3);
-//     address constant KEEPER = address(4);
-//     uint8 constant ilkIndex = 0;
-
-//     function getHealthRatio() public view { }
-
-//     // function testFuzz_GemOutAndRepay(
-
-//     // ) external {
-
-//     // }
-
-//     function testFuzz_CheckAllAssertsFixedConfigsNoRate(
-//         uint256 exchangeRate,
-//         uint256 depositAmt,
-//         uint256 borrowAmt
-//     )
-//         external
-//     {
-//         LiquidationArgs memory args;
-
-//         // configs
-//         uint256 startingExchangeRate = 1 ether;
-
-//         depositAmt = bound(depositAmt, 1 ether, 100 ether);
-//         borrowAmt = bound(borrowAmt, 1 ether, 100 ether);
-//         exchangeRate = bound(exchangeRate, 1, startingExchangeRate); // exchangeRate < startingExchangeRate
-
-//         args.targetHealth = 1.25 ether;
-//         args.liquidationThreshold = 0.8 ether;
-//         args.maxDiscount = 0.2 ether;
-//         args.reserveFactor = 0;
-
-//         args.collateral = depositAmt;
-//         args.exchangeRate = exchangeRate;
-//         args.normalizedDebt = borrowAmt; // No rate
-//         args.rate = 1 * RAY;
-
-//         // starting position must be safe
-//         vm.assume(borrowAmt * WAD / depositAmt < args.liquidationThreshold);
-
-//         // new exchangeRate needs to result in healthRatio < 1
-
-//         vm.assume(depositAmt * exchangeRate / WAD * args.liquidationThreshold / borrowAmt < 1 ether);
-
-//         // expected results
-//         Results memory results = calculateExpectedLiquidationResults(args);
-
-//         // constrain exchangeRate to make vault unsafe
-//         // [wad] * [wad] / [wad] * [wad] / [wad] = [wad]
-//         // vm.assume(depositAmt * exchangeRate / WAD * args.liquidationThreshold / borrowAmt < 1 ether);
-
-//         // instantiate liquidations contract
-//         uint64[ILK_COUNT] memory liquidationThresholds = [uint64(args.liquidationThreshold), 0, 0, 0, 0, 0, 0, 0];
-//         liquidation = new Liquidation(
-//             address(ionPool),
-//             REVENUE_RECIPIENT,
-//             exchangeRateOracles,
-//             liquidationThresholds,
-//             args.targetHealth,
-//             args.reserveFactor,
-//             args.maxDiscount
-//         );
-//         ionPool.grantRole(ionPool.LIQUIDATOR_ROLE(), address(liquidation));
-
-//         // lender
-//         supply(LENDER, borrowAmt);
-//         // borrower makes a SAFE position
-//         borrow(BORROWER, ilkIndex, depositAmt, borrowAmt);
-
-//         // exchangeRate changes based on fuzz
-//         reserveOracle1.setExchangeRate(exchangeRate);
-
-//         // keeper
-//         liquidate(KEEPER, ilkIndex, BORROWER);
-//     }
-
-//     function testFuzz_PartialLiquidationFixedConfigsNoRate(
-//         uint256 exchangeRate,
-//         uint256 depositamt,
-//         uint256 borrowAmt
-//     ) public {
-//         LiquidationArgs memory args;
-
-//         // liquidation configs
-//         args.targetHealth = 1.25 ether;
-//         args.liquidationThreshold = 0.8 ether;
-//         args.maxDiscount = 0.2 ether;
-//         args.reserveFactor = 0;
-
-//         // partial liquidations occur if it's possible to get to targetHealthRatio
-//     }
-
-//     function testFuzz_ProtocolLiquidationFixedConfigsNoRate(
-//         uint256 exchangeRate,
-//         uint256 depositAmt,
-//         uint256 borrowAmt
-//     )
-//         public
-//     {
-//         LiquidationArgs memory args;
-//         // protocol liquidations occur in cases of bad debt
-//         // if (gemOut > collateral) then (repay == normalizedDebt * rate)
-
-//         uint256 startingExchangeRate = 1 ether;
-
-//         depositAmt = bound(depositAmt, 1 ether, 100 ether);
-//         borrowAmt = bound(borrowAmt, 1 ether, 100 ether);
-//         exchangeRate = bound(exchangeRate, 1, startingExchangeRate);
-
-//         args.targetHealth = 1.25 ether;
-//         args.liquidationThreshold = 0.8 ether;
-//         args.maxDiscount = 0.2 ether;
-//         args.reserveFactor = 0;
-
-//         args.collateral = depositAmt;
-//         args.exchangeRate = exchangeRate;
-//         args.normalizedDebt = borrowAmt;
-//         args.rate = 1 * RAY;
-
-//         // starting position must be safe
-//         vm.assume(borrowAmt * WAD / depositAmt < args.liquidationThreshold);
-
-//         // to avoid overflow in calculateExpectedLiquidationResults, healthRatio must be less than 1
-//         vm.assume(depositAmt * exchangeRate / WAD * args.liquidationThreshold / borrowAmt < 1 ether);
-
-//         // should generate bad debt
-//         Results memory results = calculateExpectedLiquidationResults(args);
-//         results.gemOut = results.gemOut.scaleToWad(27);
-//         results.repay = results.repay.scaleToWad(27);
-
-//         vm.assume(results.gemOut >= depositAmt);
-//         vm.assume(results.repay > borrowAmt); // NOTE: actual condition being checked in liquidations
-
-//         uint64[ILK_COUNT] memory liquidationThresholds = [uint64(args.liquidationThreshold), 0, 0, 0, 0, 0, 0, 0];
-//         liquidation = new Liquidation(
-//             address(ionPool),
-//             REVENUE_RECIPIENT,
-//             exchangeRateOracles,
-//             liquidationThresholds,
-//             args.targetHealth,
-//             args.reserveFactor,
-//             args.maxDiscount
-//         );
-//         ionPool.grantRole(ionPool.LIQUIDATOR_ROLE(), address(liquidation));
-
-//         // lender
-//         supply(LENDER, borrowAmt);
-
-//         // borrower makes a SAFE position
-//         borrow(BORROWER, ilkIndex, depositAmt, borrowAmt);
-
-//         // exchangeRate changes based on fuzz
-//         reserveOracle1.setExchangeRate(exchangeRate);
-
-//         // keeper
-//         liquidate(KEEPER, ilkIndex, BORROWER);
-
-//         // results
-//         // if bad debt => protocol confiscates, resulting normalized and collateral is both zero
-//         assert(ionPool.collateral(ilkIndex, BORROWER) == 0);
-//         assert(ionPool.normalizedDebt(ilkIndex, BORROWER) == 0);
-//     }
-
-//     function testFuzz_DustLiquidationFixedConfigsNoRate(
-//         uint256 exchangeRate,
-//         uint256 depositAmt,
-//         uint256 borrowAmt
-//     )
-//         public
-//     {
-//         LiquidationArgs memory args;
-//         uint256 startingExchangeRate = 1 ether;
-
-//         // update dust
-//         ionPool.updateIlkDust(ilkIndex, uint256(0.5 ether).scaleToRad(18)); // [rad]
-//         uint256 dust = ionPool.dust(ilkIndex);
-
-//         depositAmt = bound(depositAmt, 1 ether, 100 ether);
-//         borrowAmt = bound(borrowAmt, dust.scaleToWad(45), 100 ether); // dust is minimum borrow
-//         exchangeRate = bound(exchangeRate, 1, startingExchangeRate);
-
-//         args.targetHealth = 1.25 ether;
-//         args.liquidationThreshold = 0.8 ether;
-//         args.maxDiscount = 0.2 ether;
-//         args.reserveFactor = 0;
-
-//         args.collateral = depositAmt;
-//         args.exchangeRate = exchangeRate;
-//         args.normalizedDebt = borrowAmt;
-//         args.rate = 1 * RAY;
-
-//         // starting position must be safe
-//         vm.assume(borrowAmt * WAD / depositAmt < args.liquidationThreshold);
-
-//         // to avoid overflow in calculateExpectedLiquidationResults, healthRatio must be less than 1
-//         vm.assume(depositAmt * exchangeRate / WAD * args.liquidationThreshold / borrowAmt < 1 ether);
-
-//         // expected results
-//         Results memory results = calculateExpectedLiquidationResults(args);
-//         results.gemOut = results.gemOut.scaleToWad(27);
-//         results.repay = results.repay.scaleToWad(27);
-
-//         // should not be a protocol liquidation (i.e. no bad debt)
-//         vm.assume(results.repay <= borrowAmt);
-//         vm.assume(results.gemOut <= depositAmt);
-
-//         // but should leave dust
-//         vm.assume(borrowAmt * args.rate - results.repay.scaleToRad(18) < dust);
-
-//         // actions
-//         uint64[ILK_COUNT] memory liquidationThresholds = [uint64(args.liquidationThreshold), 0, 0, 0, 0, 0, 0, 0];
-//         liquidation = new Liquidation(
-//             address(ionPool),
-//             REVENUE_RECIPIENT,
-//             exchangeRateOracles,
-//             liquidationThresholds,
-//             args.targetHealth,
-//             args.reserveFactor,
-//             args.maxDiscount
-//         );
-//         ionPool.grantRole(ionPool.LIQUIDATOR_ROLE(), address(liquidation));
-
-//         // lender
-//         supply(LENDER, borrowAmt);
-
-//         // borrower makes a SAFE position
-//         borrow(BORROWER, ilkIndex, depositAmt, borrowAmt);
-
-//         // exchangeRate changes based on fuzz
-//         reserveOracle1.setExchangeRate(exchangeRate);
-
-//         // keeper
-//         liquidate(KEEPER, ilkIndex, BORROWER);
-
-//         // results
-//         assert(ionPool.normalizedDebt(ilkIndex, BORROWER) == 0);
-//     }
-
-//     function testFuzz_FuzzAllVariablesForAllOutcomesWithRate() public {
-//         // bound each variable to realistic numberes
-//         // if partial liquidation then assert
-//         // if dust lquidation then assert
-//         // if protocol liquidation then assert
-//     }
-// }
->>>>>>> c65ba332
+}