// SPDX-License-Identifier: MIT
pragma solidity 0.8.21;

<<<<<<< HEAD
import { IonPool } from "../../../src/IonPool.sol";
import { RAY, WadRayMath } from "../../../src/libraries/math/WadRayMath.sol";
import { InterestRate, IlkData } from "../../../src/InterestRate.sol";
import { SpotOracle } from "../../../src/oracles/spot/SpotOracle.sol";
import { Whitelist } from "../../../src/Whitelist.sol";
=======
import { IonPool } from "src/IonPool.sol";
import { RAY, WadRayMath } from "src/libraries/math/WadRayMath.sol";
import { InterestRate, IlkData } from "src/InterestRate.sol";
import { SpotOracle } from "src/oracles/spot/SpotOracle.sol";
import { Whitelist } from "src/Whitelist.sol";
>>>>>>> 9386bca0
import { RewardModule } from "../../../src/reward/RewardModule.sol";

import { IIonPoolEvents } from "../../helpers/IIonPoolEvents.sol";
import { IonPoolSharedSetup } from "../../helpers/IonPoolSharedSetup.sol";
import { ERC20PresetMinterPauser } from "../../helpers/ERC20PresetMinterPauser.sol";

import { Strings } from "@openzeppelin/contracts/utils/Strings.sol";
import { IAccessControl } from "@openzeppelin/contracts/access/IAccessControl.sol";
import { PausableUpgradeable } from "@openzeppelin/contracts-upgradeable/utils/PausableUpgradeable.sol";

import { safeconsole as console } from "forge-std/safeconsole.sol";

using Strings for uint256;
using WadRayMath for uint256;

contract IonPool_Test is IonPoolSharedSetup, IIonPoolEvents {
    function setUp() public override {
        super.setUp();

        ERC20PresetMinterPauser(_getUnderlying()).mint(lender1, INITIAL_LENDER_UNDERLYING_BALANCE);
        ERC20PresetMinterPauser(_getUnderlying()).mint(lender2, INITIAL_LENDER_UNDERLYING_BALANCE);

        vm.startPrank(lender2);
        underlying.approve(address(ionPool), type(uint256).max);
        ionPool.supply(lender2, INITIAL_LENDER_UNDERLYING_BALANCE, new bytes32[](0));
        vm.stopPrank();

        vm.prank(lender1);
        underlying.approve(address(ionPool), type(uint256).max);

        for (uint256 i = 0; i < ionPool.ilkCount(); i++) {
            ERC20PresetMinterPauser collateral = ERC20PresetMinterPauser(address(collaterals[i]));
            collateral.mint(borrower1, INITIAL_BORROWER_COLLATERAL_BALANCE);

            vm.startPrank(borrower1);
            collaterals[i].approve(address(gemJoins[i]), type(uint256).max);
            gemJoins[i].join(borrower1, INITIAL_BORROWER_COLLATERAL_BALANCE);
            vm.stopPrank();
        }
    }

    function test_SetUp() public override {
        assertEq(ionPool.weth(), INITIAL_LENDER_UNDERLYING_BALANCE);
        assertEq(underlying.balanceOf(address(ionPool)), INITIAL_LENDER_UNDERLYING_BALANCE);
        assertEq(ionPool.balanceOf(lender2), INITIAL_LENDER_UNDERLYING_BALANCE);

        for (uint8 i = 0; i < ionPool.ilkCount(); i++) {
            assertEq(ionPool.gem(i, borrower1), INITIAL_BORROWER_COLLATERAL_BALANCE);
            assertEq(collaterals[i].balanceOf(address(gemJoins[i])), INITIAL_BORROWER_COLLATERAL_BALANCE);
        }
    }

    function test_RevertWhen_SupplyingAboveSupplyCap() public {
        uint256 supplyAmount = 1e18;

        uint256 supplyCap = 0;
        ionPool.updateSupplyCap(supplyCap);

        underlying.mint(address(this), supplyAmount);
        underlying.approve(address(ionPool), type(uint256).max);

        vm.expectRevert(abi.encodeWithSelector(IonPool.DepositSurpassesSupplyCap.selector, supplyAmount, supplyCap));
        ionPool.supply(lender1, supplyAmount, new bytes32[](0));
    }

    function test_SupplyBase() public {
        uint256 supplyAmount = 1e18;

        uint256 supplyAmountBeforeSupply = ionPool.weth();

        uint256 currentSupplyFactor = ionPool.supplyFactor();
        uint256 currentTotalDebt = ionPool.debt();
        (uint256 supplyFactorIncrease,,, uint256 newDebtIncrease,) = ionPool.calculateRewardAndDebtDistribution();

        vm.expectEmit(true, true, true, true);
        emit Transfer(address(0), lender1, supplyAmount);
        vm.expectEmit(true, true, true, true);
        emit Supply(
            lender1,
            lender1,
            supplyAmount,
            currentSupplyFactor + supplyFactorIncrease,
            currentTotalDebt + newDebtIncrease
        );
        vm.prank(lender1);
        ionPool.supply(lender1, supplyAmount, new bytes32[](0));

        assertEq(ionPool.weth(), supplyAmountBeforeSupply + supplyAmount);
        assertEq(ionPool.balanceOf(lender1), supplyAmount);
    }

    function test_SupplyBaseToDifferentAddress() public {
        uint256 supplyAmount = 1e18;

        uint256 supplyAmountBeforeSupply = ionPool.weth();

        uint256 currentSupplyFactor = ionPool.supplyFactor();
        uint256 currentTotalDebt = ionPool.debt();
        (uint256 supplyFactorIncrease,,, uint256 newDebtIncrease,) = ionPool.calculateRewardAndDebtDistribution();

        vm.expectEmit(true, true, true, true);
        emit Transfer(address(0), address(this), supplyAmount);
        vm.expectEmit(true, true, true, true);
        emit Supply(
            address(this),
            lender1,
            supplyAmount,
            currentSupplyFactor + supplyFactorIncrease,
            currentTotalDebt + newDebtIncrease
        );
        vm.prank(lender1);
        ionPool.supply(address(this), supplyAmount, new bytes32[](0));

        assertEq(ionPool.weth(), supplyAmountBeforeSupply + supplyAmount);
        assertEq(ionPool.balanceOf(address(this)), supplyAmount);
    }

    function test_WithdrawBase() public {
        vm.startPrank(lender1);
        uint256 supplyAmount = 1e18;

        uint256 supplyAmountBeforeSupply = ionPool.weth();

        ionPool.supply(lender1, supplyAmount, new bytes32[](0));

        assertEq(ionPool.weth(), supplyAmountBeforeSupply + supplyAmount);
        assertEq(ionPool.balanceOf(lender1), supplyAmount);

        uint256 withdrawAmount = 0.5e18;
        uint256 currentSupplyFactor = ionPool.supplyFactor();
        uint256 currentTotalDebt = ionPool.debt();
        (uint256 supplyFactorIncrease,,, uint256 newDebtIncrease,) = ionPool.calculateRewardAndDebtDistribution();

        vm.expectEmit(true, true, true, true);
        emit Transfer(lender1, address(0), withdrawAmount);
        vm.expectEmit(true, true, true, true);
        emit Withdraw(
            lender1,
            lender1,
            withdrawAmount,
            currentSupplyFactor + supplyFactorIncrease,
            currentTotalDebt + newDebtIncrease
        );
        ionPool.withdraw(lender1, withdrawAmount);

        assertEq(ionPool.weth(), supplyAmountBeforeSupply + supplyAmount - withdrawAmount);
        assertEq(ionPool.balanceOf(lender1), supplyAmount - withdrawAmount);
    }

    function test_WithdrawBaseToDifferentAddress() public {
        vm.startPrank(lender1);
        uint256 supplyAmount = 1e18;

        uint256 supplyAmountBeforeSupply = ionPool.weth();

        ionPool.supply(lender1, supplyAmount, new bytes32[](0));

        assertEq(ionPool.weth(), supplyAmountBeforeSupply + supplyAmount);
        assertEq(ionPool.balanceOf(lender1), supplyAmount);

        uint256 withdrawAmount = 0.5e18;
        uint256 currentSupplyFactor = ionPool.supplyFactor();
        uint256 currentTotalDebt = ionPool.debt();
        (uint256 supplyFactorIncrease,,, uint256 newDebtIncrease,) = ionPool.calculateRewardAndDebtDistribution();

        vm.expectEmit(true, true, true, true);
        emit Transfer(lender1, address(0), withdrawAmount);
        vm.expectEmit(true, true, true, true);
        emit Withdraw(
            lender1,
            address(this),
            withdrawAmount,
            currentSupplyFactor + supplyFactorIncrease,
            currentTotalDebt + newDebtIncrease
        );
        ionPool.withdraw(address(this), withdrawAmount);

        assertEq(ionPool.weth(), supplyAmountBeforeSupply + supplyAmount - withdrawAmount);
        assertEq(ionPool.balanceOf(lender1), supplyAmount - withdrawAmount);
    }

    function test_DepositCollateral() public {
        for (uint8 i = 0; i < ionPool.ilkCount(); i++) {
            uint256 gemBeforeDeposit = ionPool.gem(i, borrower1);
            uint256 vaultCollateralBeforeDeposit = ionPool.collateral(i, borrower1);

            assertEq(gemBeforeDeposit, INITIAL_BORROWER_COLLATERAL_BALANCE);
            assertEq(vaultCollateralBeforeDeposit, 0);

            uint256 depositAmount = 3e18;

            vm.expectEmit(true, true, true, true);
            emit DepositCollateral(i, borrower1, borrower1, depositAmount);
            vm.prank(borrower1);
            ionPool.depositCollateral(i, borrower1, borrower1, depositAmount, new bytes32[](0));

            assertEq(ionPool.gem(i, borrower1), gemBeforeDeposit - depositAmount);
            assertEq(ionPool.collateral(i, borrower1), vaultCollateralBeforeDeposit + depositAmount);
        }
    }

    function test_DepositCollateralToDifferentAddress() public {
        for (uint8 i = 0; i < ionPool.ilkCount(); i++) {
            uint256 gem1BeforeDeposit = ionPool.gem(i, borrower1);
            uint256 vaultBeforeDeposit = ionPool.collateral(i, borrower2);

            assertEq(gem1BeforeDeposit, INITIAL_BORROWER_COLLATERAL_BALANCE);
            assertEq(vaultBeforeDeposit, 0);

            uint256 depositAmount = 3e18;

            vm.expectEmit(true, true, true, true);
            emit DepositCollateral(i, borrower2, borrower1, depositAmount);
            vm.prank(borrower1);
            ionPool.depositCollateral({
                ilkIndex: i,
                user: borrower2,
                depositor: borrower1,
                amount: depositAmount,
                proof: new bytes32[](0)
            });

            assertEq(ionPool.gem(i, borrower1), gem1BeforeDeposit - depositAmount);
            assertEq(ionPool.collateral(i, borrower2), vaultBeforeDeposit + depositAmount);
        }
    }

    function test_RevertWhen_DepositCollateralFromDifferentAddressWithoutConsent() public {
        for (uint8 i = 0; i < ionPool.ilkCount(); i++) {
            uint256 gem1BeforeDeposit = ionPool.gem(i, borrower1);
            uint256 vaultBeforeDeposit = ionPool.collateral(i, borrower2);

            assertEq(gem1BeforeDeposit, INITIAL_BORROWER_COLLATERAL_BALANCE);
            assertEq(vaultBeforeDeposit, 0);

            uint256 depositAmount = 3e18;

            vm.expectRevert(
                abi.encodeWithSelector(IonPool.UseOfCollateralWithoutConsent.selector, i, borrower1, borrower2)
            );
            vm.prank(borrower2);
            ionPool.depositCollateral({
                ilkIndex: i,
                user: borrower2,
                depositor: borrower1,
                amount: depositAmount,
                proof: new bytes32[](0)
            });
        }
    }

    function test_DepositCollateralFromDifferentAddressWithConsent() public {
        for (uint8 i = 0; i < ionPool.ilkCount(); i++) {
            uint256 gem1BeforeDeposit = ionPool.gem(i, borrower1);
            uint256 vaultBeforeDeposit = ionPool.collateral(i, borrower2);

            assertEq(gem1BeforeDeposit, INITIAL_BORROWER_COLLATERAL_BALANCE);
            assertEq(vaultBeforeDeposit, 0);

            uint256 depositAmount = 3e18;

            vm.prank(borrower1);
            ionPool.addOperator(borrower2);

            vm.expectEmit(true, true, true, true);
            emit DepositCollateral(i, borrower2, borrower1, depositAmount);
            vm.prank(borrower2);
            ionPool.depositCollateral({
                ilkIndex: i,
                user: borrower2,
                depositor: borrower1,
                amount: depositAmount,
                proof: new bytes32[](0)
            });

            assertEq(ionPool.gem(i, borrower1), gem1BeforeDeposit - depositAmount);
            assertEq(ionPool.collateral(i, borrower2), vaultBeforeDeposit + depositAmount);
        }
    }

    function test_WithdrawCollateral() public {
        for (uint8 i = 0; i < ionPool.ilkCount(); i++) {
            uint256 gemBeforeDeposit = ionPool.gem(i, borrower1);
            uint256 vaultCollateralBeforeDeposit = ionPool.collateral(i, borrower1);

            assertEq(gemBeforeDeposit, INITIAL_BORROWER_COLLATERAL_BALANCE);
            assertEq(vaultCollateralBeforeDeposit, 0);

            uint256 depositAmount = 3e18;

            vm.prank(borrower1);
            ionPool.depositCollateral(i, borrower1, borrower1, depositAmount, new bytes32[](0));

            assertEq(ionPool.gem(i, borrower1), gemBeforeDeposit - depositAmount);
            assertEq(ionPool.collateral(i, borrower1), vaultCollateralBeforeDeposit + depositAmount);

            uint256 withdrawAmount = 1e18;

            vm.expectEmit(true, true, true, true);
            emit WithdrawCollateral(i, borrower1, borrower1, withdrawAmount);
            vm.prank(borrower1);
            ionPool.withdrawCollateral(i, borrower1, borrower1, withdrawAmount);

            assertEq(ionPool.gem(i, borrower1), gemBeforeDeposit - depositAmount + withdrawAmount);
            assertEq(ionPool.collateral(i, borrower1), vaultCollateralBeforeDeposit + depositAmount - withdrawAmount);
        }
    }

    function test_WithdrawCollateralToDifferentAddress() public {
        for (uint8 i = 0; i < ionPool.ilkCount(); i++) {
            uint256 gemBeforeDeposit = ionPool.gem(i, borrower1);
            uint256 vaultBeforeDeposit = ionPool.collateral(i, borrower1);

            assertEq(gemBeforeDeposit, INITIAL_BORROWER_COLLATERAL_BALANCE);
            assertEq(vaultBeforeDeposit, 0);

            uint256 depositAmount = 3e18;

            vm.prank(borrower1);
            ionPool.depositCollateral(i, borrower1, borrower1, depositAmount, new bytes32[](0));

            assertEq(ionPool.gem(i, borrower1), gemBeforeDeposit - depositAmount);
            assertEq(ionPool.collateral(i, borrower1), vaultBeforeDeposit + depositAmount);

            uint256 withdrawAmount = 1e18;

            vm.expectEmit(true, true, true, true);
            emit WithdrawCollateral(i, borrower1, borrower2, withdrawAmount);
            vm.prank(borrower1);
            ionPool.withdrawCollateral({ ilkIndex: i, user: borrower1, recipient: borrower2, amount: withdrawAmount });

            assertEq(ionPool.gem(i, borrower1), gemBeforeDeposit - depositAmount);
            assertEq(ionPool.collateral(i, borrower1), vaultBeforeDeposit + depositAmount - withdrawAmount);
            assertEq(ionPool.gem(i, borrower2), withdrawAmount);
        }
    }

    function test_RevertWhen_WithdrawCollateralFromDifferentAddressWithoutConsent() public {
        for (uint8 i = 0; i < ionPool.ilkCount(); i++) {
            uint256 gemBeforeDeposit = ionPool.gem(i, borrower1);
            uint256 vaultBeforeDeposit = ionPool.collateral(i, borrower1);

            assertEq(gemBeforeDeposit, INITIAL_BORROWER_COLLATERAL_BALANCE);
            assertEq(vaultBeforeDeposit, 0);

            uint256 depositAmount = 3e18;

            vm.prank(borrower1);
            ionPool.depositCollateral(i, borrower1, borrower1, depositAmount, new bytes32[](0));

            assertEq(ionPool.gem(i, borrower1), gemBeforeDeposit - depositAmount);
            assertEq(ionPool.collateral(i, borrower1), vaultBeforeDeposit + depositAmount);

            uint256 withdrawAmount = 1e18;
            vm.expectRevert(
                abi.encodeWithSelector(IonPool.UnsafePositionChangeWithoutConsent.selector, i, borrower1, borrower2)
            );
            vm.prank(borrower2);
            ionPool.withdrawCollateral({ ilkIndex: i, user: borrower1, recipient: borrower2, amount: withdrawAmount });
        }
    }

    function test_WithdrawCollateralFromDifferentAddressWithConsent() public {
        for (uint8 i = 0; i < ionPool.ilkCount(); i++) {
            uint256 gemBeforeDeposit = ionPool.gem(i, borrower1);
            uint256 vaultBeforeDeposit = ionPool.collateral(i, borrower1);

            assertEq(gemBeforeDeposit, INITIAL_BORROWER_COLLATERAL_BALANCE);
            assertEq(vaultBeforeDeposit, 0);

            uint256 depositAmount = 3e18;

            vm.prank(borrower1);
            ionPool.depositCollateral(i, borrower1, borrower1, depositAmount, new bytes32[](0));

            assertEq(ionPool.gem(i, borrower1), gemBeforeDeposit - depositAmount);
            assertEq(ionPool.collateral(i, borrower1), vaultBeforeDeposit + depositAmount);

            uint256 withdrawAmount = 1e18;

            vm.prank(borrower1);
            ionPool.addOperator(borrower2);

            vm.expectEmit(true, true, true, true);
            emit WithdrawCollateral(i, borrower1, borrower2, withdrawAmount);
            vm.prank(borrower2);
            ionPool.withdrawCollateral({ ilkIndex: i, user: borrower1, recipient: borrower2, amount: withdrawAmount });

            assertEq(ionPool.gem(i, borrower1), gemBeforeDeposit - depositAmount);
            assertEq(ionPool.collateral(i, borrower1), vaultBeforeDeposit + depositAmount - withdrawAmount);
            assertEq(ionPool.gem(i, borrower2), withdrawAmount);
        }
    }

    function test_Borrow() public {
        uint256 collateralDepositAmount = 10e18;
        uint256 normalizedBorrowAmount = 5e18;

        for (uint8 i = 0; i < ionPool.ilkCount(); i++) {
            vm.prank(borrower1);
            ionPool.depositCollateral(i, borrower1, borrower1, collateralDepositAmount, new bytes32[](0));

            uint256 rate = ionPool.rate(i);
            uint256 liquidityBefore = ionPool.weth();

            assertEq(ionPool.collateral(i, borrower1), collateralDepositAmount);
            assertEq(underlying.balanceOf(borrower1), normalizedBorrowAmount.rayMulDown(rate) * i);

            vm.expectEmit(true, true, true, true);
            emit Borrow(i, borrower1, borrower1, normalizedBorrowAmount, RAY, RAY * normalizedBorrowAmount * (i + 1));
            vm.prank(borrower1);
            ionPool.borrow(i, borrower1, borrower1, normalizedBorrowAmount, new bytes32[](0));

            uint256 liquidityRemoved = normalizedBorrowAmount.rayMulDown(rate);

            assertEq(ionPool.normalizedDebt(i, borrower1), normalizedBorrowAmount);
            assertEq(ionPool.totalNormalizedDebt(i), normalizedBorrowAmount);
            assertEq(ionPool.weth(), liquidityBefore - liquidityRemoved);
            assertEq(underlying.balanceOf(borrower1), normalizedBorrowAmount.rayMulDown(rate) * (i + 1));
        }
    }

    function test_BorrowToDifferentAddress() public {
        uint256 collateralDepositAmount = 10e18;
        uint256 normalizedBorrowAmount = 5e18;

        for (uint8 i = 0; i < ionPool.ilkCount(); i++) {
            vm.prank(borrower1);
            ionPool.depositCollateral(i, borrower1, borrower1, collateralDepositAmount, new bytes32[](0));

            uint256 rate = ionPool.rate(i);
            uint256 liquidityBefore = ionPool.weth();

            assertEq(ionPool.collateral(i, borrower1), collateralDepositAmount);
            assertEq(underlying.balanceOf(borrower2), normalizedBorrowAmount.rayMulDown(rate) * i);

            vm.expectEmit(true, true, true, true);
            emit Borrow(i, borrower1, borrower2, normalizedBorrowAmount, RAY, RAY * normalizedBorrowAmount * (i + 1));
            vm.prank(borrower1);
            ionPool.borrow({
                ilkIndex: i,
                user: borrower1,
                recipient: borrower2,
                amountOfNormalizedDebt: normalizedBorrowAmount,
                proof: new bytes32[](0)
            });

            uint256 liquidityRemoved = normalizedBorrowAmount.rayMulDown(rate);

            assertEq(ionPool.normalizedDebt(i, borrower1), normalizedBorrowAmount);
            assertEq(ionPool.totalNormalizedDebt(i), normalizedBorrowAmount);
            assertEq(ionPool.weth(), liquidityBefore - liquidityRemoved);
            assertEq(underlying.balanceOf(borrower2), normalizedBorrowAmount.rayMulDown(rate) * (i + 1));
        }
    }

    function test_RevertWhen_BorrowResultsInDustVault() public {
        uint256 collateralDepositAmount = 10e18;
        uint256 normalizedBorrowAmount = 0.5e18;

        for (uint8 i = 0; i < ionPool.ilkCount(); i++) {
            uint256 dust = 1e45;
            ionPool.updateIlkDust(i, dust);

            vm.prank(borrower1);
            ionPool.depositCollateral(i, borrower1, borrower1, collateralDepositAmount, new bytes32[](0));

            assertEq(ionPool.collateral(i, borrower1), collateralDepositAmount);
            assertEq(underlying.balanceOf(borrower1), 0);

            uint256 rate = ionPool.rate(i);

            vm.expectRevert(
                abi.encodeWithSelector(IonPool.VaultCannotBeDusty.selector, rate * normalizedBorrowAmount, dust)
            );
            vm.prank(borrower1);
            ionPool.borrow(i, borrower1, borrower1, normalizedBorrowAmount, new bytes32[](0));
        }
    }

    function test_RevertWhen_BorrowFromDifferentAddressWithoutConsent() public {
        uint256 collateralDepositAmount = 10e18;
        uint256 normalizedBorrowAmount = 5e18;

        for (uint8 i = 0; i < ionPool.ilkCount(); i++) {
            vm.prank(borrower1);
            ionPool.depositCollateral(i, borrower1, borrower1, collateralDepositAmount, new bytes32[](0));

            assertEq(ionPool.collateral(i, borrower1), collateralDepositAmount);
            assertEq(underlying.balanceOf(borrower2), 0);

            vm.expectRevert(
                abi.encodeWithSelector(IonPool.UnsafePositionChangeWithoutConsent.selector, i, borrower1, borrower2)
            );
            vm.prank(borrower2);
            ionPool.borrow({
                ilkIndex: i,
                user: borrower1,
                recipient: borrower2,
                amountOfNormalizedDebt: normalizedBorrowAmount,
                proof: new bytes32[](0)
            });
        }
    }

    function test_BorrowFromDifferentAddressWithConsent() public {
        uint256 collateralDepositAmount = 10e18;
        uint256 normalizedBorrowAmount = 5e18;

        for (uint8 i = 0; i < ionPool.ilkCount(); i++) {
            vm.prank(borrower1);
            ionPool.depositCollateral(i, borrower1, borrower1, collateralDepositAmount, new bytes32[](0));

            uint256 rate = ionPool.rate(i);
            uint256 liquidityBefore = ionPool.weth();

            assertEq(ionPool.collateral(i, borrower1), collateralDepositAmount);
            assertEq(underlying.balanceOf(borrower2), normalizedBorrowAmount.rayMulDown(rate) * i);

            vm.prank(borrower1);
            ionPool.addOperator(borrower2);

            vm.expectEmit(true, true, true, true);
            emit Borrow(i, borrower1, borrower2, normalizedBorrowAmount, RAY, RAY * normalizedBorrowAmount * (i + 1));
            vm.prank(borrower2);
            ionPool.borrow({
                ilkIndex: i,
                user: borrower1,
                recipient: borrower2,
                amountOfNormalizedDebt: normalizedBorrowAmount,
                proof: new bytes32[](0)
            });

            uint256 liquidityRemoved = normalizedBorrowAmount.rayMulDown(rate);

            assertEq(ionPool.normalizedDebt(i, borrower1), normalizedBorrowAmount);
            assertEq(ionPool.totalNormalizedDebt(i), normalizedBorrowAmount);
            assertEq(ionPool.weth(), liquidityBefore - liquidityRemoved);
            assertEq(underlying.balanceOf(borrower2), normalizedBorrowAmount.rayMulDown(rate) * (i + 1));
        }
    }

    function test_RevertWhen_BorrowBeyondLtv() public {
        uint256 collateralDepositAmount = 10e18;
        uint256 normalizedBorrowAmount = 11e18;

        for (uint8 i = 0; i < ionPool.ilkCount(); i++) {
            vm.prank(borrower1);
            ionPool.depositCollateral(i, borrower1, borrower1, collateralDepositAmount, new bytes32[](0));

            assertEq(ionPool.collateral(i, borrower1), collateralDepositAmount);
            assertEq(underlying.balanceOf(borrower1), 0);

            uint256 rate = ionPool.rate(i);
            uint256 spot = ionPool.spot(i).getSpot();
            vm.expectRevert(
                abi.encodeWithSelector(
                    IonPool.UnsafePositionChange.selector, rate * normalizedBorrowAmount, collateralDepositAmount, spot
                )
            );
            vm.prank(borrower1);
            ionPool.borrow(i, borrower1, borrower1, normalizedBorrowAmount, new bytes32[](0));
        }
    }

    function test_RevertWhen_BorrowGoesBeyondDebtCeiling() public {
        uint256 collateralDepositAmount = 10e18;
        uint256 normalizedBorrowAmount = 5e18;

        for (uint8 i = 0; i < ionPool.ilkCount(); i++) {
            uint256 debtCeiling = 2e45;
            ionPool.updateIlkDebtCeiling(i, debtCeiling);

            vm.prank(borrower1);
            ionPool.depositCollateral(i, borrower1, borrower1, collateralDepositAmount, new bytes32[](0));

            assertEq(ionPool.collateral(i, borrower1), collateralDepositAmount);
            assertEq(underlying.balanceOf(borrower1), 0);

            uint256 rate = ionPool.rate(i);

            vm.expectRevert(
                abi.encodeWithSelector(IonPool.CeilingExceeded.selector, rate * normalizedBorrowAmount, debtCeiling)
            );
            vm.prank(borrower1);
            ionPool.borrow(i, borrower1, borrower1, normalizedBorrowAmount, new bytes32[](0));
        }
    }

    function test_Repay() public {
        uint256 collateralDepositAmount = 10e18;
        uint256 normalizedBorrowAmount = 5e18;
        uint256 normalizedRepayAmount = 2e18;

        vm.prank(borrower1);
        underlying.approve(address(ionPool), type(uint256).max);

        uint256 borrowedSoFar;
        uint256 repaidSoFar;
        for (uint8 i = 0; i < ionPool.ilkCount(); i++) {
            vm.prank(borrower1);
            ionPool.depositCollateral(i, borrower1, borrower1, collateralDepositAmount, new bytes32[](0));

            uint256 rate = ionPool.rate(i);
            uint256 liquidityBefore = ionPool.weth();

            uint256 trueBorrowAmount = normalizedBorrowAmount.rayMulDown(rate);
            uint256 trueRepayAmount = normalizedRepayAmount.rayMulUp(rate);

            assertEq(ionPool.collateral(i, borrower1), collateralDepositAmount);
            assertEq(underlying.balanceOf(borrower1), borrowedSoFar - repaidSoFar);

            vm.prank(borrower1);
            ionPool.borrow(i, borrower1, borrower1, normalizedBorrowAmount, new bytes32[](0));

            borrowedSoFar += trueBorrowAmount;

            uint256 liquidityRemoved = normalizedBorrowAmount.rayMulDown(rate);

            assertEq(ionPool.normalizedDebt(i, borrower1), normalizedBorrowAmount);
            assertEq(ionPool.totalNormalizedDebt(i), normalizedBorrowAmount);
            assertEq(ionPool.weth(), liquidityBefore - liquidityRemoved);
            assertEq(underlying.balanceOf(borrower1), borrowedSoFar - repaidSoFar);

            vm.expectEmit(true, true, true, true);
            emit Repay(
                i,
                borrower1,
                borrower1,
                normalizedRepayAmount,
                rate,
                rate * (borrowedSoFar - repaidSoFar - trueRepayAmount)
            );
            vm.prank(borrower1);
            ionPool.repay(i, borrower1, borrower1, normalizedRepayAmount);

            repaidSoFar += trueRepayAmount;

            uint256 liquidityAdded = normalizedRepayAmount.rayMulUp(rate);

            assertEq(ionPool.normalizedDebt(i, borrower1), normalizedBorrowAmount - normalizedRepayAmount);
            assertEq(ionPool.totalNormalizedDebt(i), normalizedBorrowAmount - normalizedRepayAmount);
            assertEq(ionPool.weth(), liquidityBefore - liquidityRemoved + liquidityAdded);
            assertEq(underlying.balanceOf(borrower1), borrowedSoFar - repaidSoFar);
        }
    }

    function test_RepayForDifferentAddress() public {
        uint256 collateralDepositAmount = 10e18;
        uint256 normalizedBorrowAmount = 5e18;
        uint256 normalizedRepayAmount = 2e18;

        vm.prank(borrower1);
        underlying.approve(address(ionPool), type(uint256).max);
        vm.prank(borrower2);
        underlying.approve(address(ionPool), type(uint256).max);

        underlying.mint(borrower2, 100e18);

        uint256 initialBorrower2Balance = underlying.balanceOf(borrower2);
        uint256 borrowedSoFar;
        uint256 repaidSoFar;
        for (uint8 i = 0; i < ionPool.ilkCount(); i++) {
            vm.prank(borrower1);
            ionPool.depositCollateral(i, borrower1, borrower1, collateralDepositAmount, new bytes32[](0));

            uint256 rate = ionPool.rate(i);
            uint256 liquidityBefore = ionPool.weth();

            uint256 trueBorrowAmount = normalizedBorrowAmount.rayMulDown(rate);
            uint256 trueRepayAmount = normalizedRepayAmount.rayMulUp(rate);

            assertEq(ionPool.collateral(i, borrower1), collateralDepositAmount);
            assertEq(underlying.balanceOf(borrower1), borrowedSoFar);

            vm.prank(borrower1);
            ionPool.borrow(i, borrower1, borrower1, normalizedBorrowAmount, new bytes32[](0));

            borrowedSoFar += trueBorrowAmount;

            uint256 liquidityRemoved = normalizedBorrowAmount.rayMulDown(rate);

            assertEq(ionPool.normalizedDebt(i, borrower1), normalizedBorrowAmount);
            assertEq(ionPool.totalNormalizedDebt(i), normalizedBorrowAmount);
            assertEq(ionPool.weth(), liquidityBefore - liquidityRemoved);
            assertEq(underlying.balanceOf(borrower1), borrowedSoFar);

            vm.expectEmit(true, true, true, true);
            emit Repay(
                i,
                borrower1,
                borrower2,
                normalizedRepayAmount,
                rate,
                rate * (borrowedSoFar - repaidSoFar - trueRepayAmount)
            );
            vm.prank(borrower2);
            ionPool.repay({
                ilkIndex: i,
                user: borrower1,
                payer: borrower2,
                amountOfNormalizedDebt: normalizedRepayAmount
            });

            repaidSoFar += trueRepayAmount;

            uint256 liquidityAdded = normalizedRepayAmount.rayMulUp(rate);

            assertEq(ionPool.normalizedDebt(i, borrower1), normalizedBorrowAmount - normalizedRepayAmount);
            assertEq(ionPool.totalNormalizedDebt(i), normalizedBorrowAmount - normalizedRepayAmount);
            assertEq(ionPool.weth(), liquidityBefore - liquidityRemoved + liquidityAdded);
            assertEq(underlying.balanceOf(borrower1), borrowedSoFar);
            assertEq(underlying.balanceOf(borrower2), initialBorrower2Balance - repaidSoFar);
        }
    }

    function test_RevertWhen_RepayFromDifferentAddressWithoutConsent() public {
        uint256 collateralDepositAmount = 10e18;
        uint256 normalizedBorrowAmount = 5e18;
        uint256 normalizedRepayAmount = 2e18;

        vm.prank(borrower1);
        underlying.approve(address(ionPool), type(uint256).max);
        vm.prank(borrower2);
        underlying.approve(address(ionPool), type(uint256).max);

        underlying.mint(borrower2, 100e18);

        uint256 borrowedSoFar;
        for (uint8 i = 0; i < ionPool.ilkCount(); i++) {
            vm.prank(borrower1);
            ionPool.depositCollateral(i, borrower1, borrower1, collateralDepositAmount, new bytes32[](0));

            uint256 rate = ionPool.rate(i);
            uint256 liquidityBefore = ionPool.weth();

            uint256 trueBorrowAmount = normalizedBorrowAmount.rayMulDown(rate);

            assertEq(ionPool.collateral(i, borrower1), collateralDepositAmount);
            assertEq(underlying.balanceOf(borrower1), borrowedSoFar);

            vm.prank(borrower1);
            ionPool.borrow(i, borrower1, borrower1, normalizedBorrowAmount, new bytes32[](0));

            borrowedSoFar += trueBorrowAmount;

            uint256 liquidityRemoved = normalizedBorrowAmount.rayMulDown(rate);

            assertEq(ionPool.normalizedDebt(i, borrower1), normalizedBorrowAmount);
            assertEq(ionPool.totalNormalizedDebt(i), normalizedBorrowAmount);
            assertEq(ionPool.weth(), liquidityBefore - liquidityRemoved);
            assertEq(underlying.balanceOf(borrower1), borrowedSoFar);

            vm.expectRevert(abi.encodeWithSelector(IonPool.TakingWethWithoutConsent.selector, borrower2, borrower1));
            vm.prank(borrower1);
            ionPool.repay({
                ilkIndex: i,
                user: borrower1,
                payer: borrower2,
                amountOfNormalizedDebt: normalizedRepayAmount
            });
        }
    }

    function test_RepayFromDifferentAddressWithConsent() external {
        uint256 collateralDepositAmount = 10e18;
        uint256 normalizedBorrowAmount = 5e18;
        uint256 normalizedRepayAmount = 2e18;

        vm.prank(borrower1);
        underlying.approve(address(ionPool), type(uint256).max);
        vm.prank(borrower2);
        underlying.approve(address(ionPool), type(uint256).max);

        underlying.mint(borrower2, 100e18);

        uint256 initialBorrower2Balance = underlying.balanceOf(borrower2);
        uint256 borrowedSoFar;
        uint256 repaidSoFar;
        for (uint8 i = 0; i < ionPool.ilkCount(); i++) {
            vm.prank(borrower1);
            ionPool.depositCollateral(i, borrower1, borrower1, collateralDepositAmount, new bytes32[](0));

            uint256 rate = ionPool.rate(i);
            uint256 liquidityBefore = ionPool.weth();

            uint256 trueBorrowAmount = normalizedBorrowAmount.rayMulDown(rate);
            uint256 trueRepayAmount = normalizedRepayAmount.rayMulUp(rate);

            assertEq(ionPool.collateral(i, borrower1), collateralDepositAmount);
            assertEq(underlying.balanceOf(borrower1), borrowedSoFar);

            vm.prank(borrower1);
            ionPool.borrow(i, borrower1, borrower1, normalizedBorrowAmount, new bytes32[](0));

            borrowedSoFar += trueBorrowAmount;

            uint256 liquidityRemoved = normalizedBorrowAmount.rayMulDown(rate);

            assertEq(ionPool.normalizedDebt(i, borrower1), normalizedBorrowAmount);
            assertEq(ionPool.totalNormalizedDebt(i), normalizedBorrowAmount);
            assertEq(ionPool.weth(), liquidityBefore - liquidityRemoved);
            assertEq(underlying.balanceOf(borrower1), borrowedSoFar);

            vm.prank(borrower2);
            ionPool.addOperator(borrower1);

            vm.expectEmit(true, true, true, true);
            emit Repay(
                i,
                borrower1,
                borrower2,
                normalizedRepayAmount,
                rate,
                rate * (borrowedSoFar - repaidSoFar - trueRepayAmount)
            );
            vm.prank(borrower1);
            ionPool.repay({
                ilkIndex: i,
                user: borrower1,
                payer: borrower2,
                amountOfNormalizedDebt: normalizedRepayAmount
            });

            repaidSoFar += trueRepayAmount;

            uint256 liquidityAdded = normalizedRepayAmount.rayMulUp(rate);

            assertEq(ionPool.normalizedDebt(i, borrower1), normalizedBorrowAmount - normalizedRepayAmount);
            assertEq(ionPool.totalNormalizedDebt(i), normalizedBorrowAmount - normalizedRepayAmount);
            assertEq(ionPool.weth(), liquidityBefore - liquidityRemoved + liquidityAdded);
            assertEq(underlying.balanceOf(borrower1), borrowedSoFar);
            assertEq(underlying.balanceOf(borrower2), initialBorrower2Balance - repaidSoFar);
        }
    }

    struct RepayLocs {
        uint256 borrowedSoFar;
        uint256 repaidSoFar;
        uint256 trueRepayAmount;
        uint256 trueBorrowAmount;
    }

    // This case would take place if borrowing was allowed, then the line was
    // lowered, then the borrower tried to repay but the total debt in the
    // market after the repay is still above the line.
    function test_RepayWhenBorrowsCurrentlyAboveDebtCeilingButRepayDoesNotTakeTotalDebtBelowCeiling() public {
        uint256 collateralDepositAmount = 10e18;
        uint256 normalizedBorrowAmount = 5e18;
        uint256 normalizedRepayAmount = 1e18;

        vm.prank(borrower1);
        underlying.approve(address(ionPool), type(uint256).max);

        RepayLocs memory locs;
        for (uint8 i = 0; i < ionPool.ilkCount(); i++) {
            vm.prank(borrower1);
            ionPool.depositCollateral(i, borrower1, borrower1, collateralDepositAmount, new bytes32[](0));

            uint256 rate = ionPool.rate(i);
            uint256 liquidityBefore = ionPool.weth();

            locs.trueBorrowAmount = normalizedBorrowAmount.rayMulDown(rate);
            locs.trueRepayAmount = normalizedRepayAmount.rayMulUp(rate);

            assertEq(ionPool.collateral(i, borrower1), collateralDepositAmount);
            assertEq(underlying.balanceOf(borrower1), locs.borrowedSoFar - locs.repaidSoFar);

            vm.prank(borrower1);
            ionPool.borrow(i, borrower1, borrower1, normalizedBorrowAmount, new bytes32[](0));

            // Update the line
            uint256 newDebtCeiling = 0;
            ionPool.updateIlkDebtCeiling(i, newDebtCeiling);

            locs.borrowedSoFar += locs.trueBorrowAmount;

            uint256 liquidityRemoved = normalizedBorrowAmount.rayMulDown(rate);

            assertEq(ionPool.debtCeiling(i), newDebtCeiling);
            assertEq(ionPool.normalizedDebt(i, borrower1), normalizedBorrowAmount);
            assertEq(ionPool.totalNormalizedDebt(i), normalizedBorrowAmount);
            assertEq(ionPool.weth(), liquidityBefore - liquidityRemoved);
            assertEq(underlying.balanceOf(borrower1), locs.borrowedSoFar - locs.repaidSoFar);

            vm.expectEmit(true, true, true, true);
            emit Repay(
                i,
                borrower1,
                borrower1,
                normalizedRepayAmount,
                rate,
                rate * (locs.borrowedSoFar - locs.repaidSoFar - locs.trueRepayAmount)
            );
            vm.prank(borrower1);
            ionPool.repay(i, borrower1, borrower1, normalizedRepayAmount);

            locs.repaidSoFar += locs.trueRepayAmount;

            uint256 liquidityAdded = normalizedRepayAmount.rayMulUp(rate);

            assertEq(ionPool.normalizedDebt(i, borrower1), normalizedBorrowAmount - normalizedRepayAmount);
            assertEq(ionPool.totalNormalizedDebt(i), normalizedBorrowAmount - normalizedRepayAmount);
            assertEq(ionPool.weth(), liquidityBefore - liquidityRemoved + liquidityAdded);
            assertEq(underlying.balanceOf(borrower1), locs.borrowedSoFar - locs.repaidSoFar);
        }
    }

    function test_RevertWhen_MintAndBurnGemWithoutGemJoinRole() external {
        vm.expectRevert(
            abi.encodeWithSelector(
                IAccessControl.AccessControlUnauthorizedAccount.selector, address(this), ionPool.GEM_JOIN_ROLE()
            )
        );
        ionPool.mintAndBurnGem(0, address(this), 1e18);
    }

    function test_MintAndBurnGem() external {
        ionPool.grantRole(ionPool.GEM_JOIN_ROLE(), address(this));

        int256 collateralDepositAmount = 1e18;

        for (uint8 i = 0; i < collaterals.length; i++) {
            uint256 initialGemBalance = ionPool.gem(i, address(this));

            vm.expectEmit(true, true, true, true);
            emit MintAndBurnGem(i, address(this), collateralDepositAmount);
            ionPool.mintAndBurnGem(i, address(this), collateralDepositAmount);

            assertEq(ionPool.gem(i, address(this)), uint256(int256(initialGemBalance) + collateralDepositAmount));
        }
    }

    function test_TransferGem() external {
        uint256 collateralDepositAmount = 1e18;

        for (uint8 i = 0; i < collaterals.length; i++) {
            uint256 initialGemBalance = ionPool.gem(i, borrower1);

            vm.expectEmit(true, true, true, true);
            emit TransferGem(i, borrower1, borrower2, collateralDepositAmount);
            vm.prank(borrower1);
            ionPool.transferGem(i, borrower1, borrower2, collateralDepositAmount);

            assertEq(ionPool.gem(i, borrower1), initialGemBalance - collateralDepositAmount);
            assertEq(ionPool.gem(i, borrower2), collateralDepositAmount);
        }
    }

    function test_RevertWhen_TransferGemOnBehalfWithoutConsent() external {
        uint256 collateralDepositAmount = 1e18;

        for (uint8 i = 0; i < collaterals.length; i++) {
            vm.expectRevert(abi.encodeWithSelector(IonPool.GemTransferWithoutConsent.selector, i, borrower1, borrower2));
            vm.prank(borrower2);
            ionPool.transferGem(i, borrower1, borrower2, collateralDepositAmount);
        }
    }

    function test_TransferGemOnBehalfWithConsent() external {
        uint256 collateralDepositAmount = 1e18;

        for (uint8 i = 0; i < collaterals.length; i++) {
            uint256 initialGemBalance = ionPool.gem(i, borrower1);

            vm.prank(borrower1);
            ionPool.addOperator(borrower2);

            vm.expectEmit(true, true, true, true);
            emit TransferGem(i, borrower1, borrower2, collateralDepositAmount);
            vm.prank(borrower2);
            ionPool.transferGem(i, borrower1, borrower2, collateralDepositAmount);

            assertEq(ionPool.gem(i, borrower1), initialGemBalance - collateralDepositAmount);
            assertEq(ionPool.gem(i, borrower2), collateralDepositAmount);
        }
    }

    function test_AddOperator() external {
        vm.expectEmit(true, true, true, true);
        emit AddOperator(borrower1, borrower2);
        vm.prank(borrower1);
        ionPool.addOperator(borrower2);

        assertEq(ionPool.isOperator(borrower1, borrower2), true);
    }

    function test_RemoveOperator() external {
        vm.prank(borrower1);
        ionPool.addOperator(borrower2);

        vm.expectEmit(true, true, true, true);
        emit RemoveOperator(borrower1, borrower2);
        vm.prank(borrower1);
        ionPool.removeOperator(borrower2);

        assertEq(ionPool.isOperator(borrower1, borrower2), false);
    }
}

<<<<<<< HEAD
contract IonPool_InterestTest is IonPoolSharedSetup, IIonPoolEvents {
=======
contract IonPool_InterestTest is IonPoolSharedSetup {
>>>>>>> 9386bca0
    function setUp() public override {
        super.setUp();

        ERC20PresetMinterPauser(_getUnderlying()).mint(lender1, INITIAL_LENDER_UNDERLYING_BALANCE);
        ERC20PresetMinterPauser(_getUnderlying()).mint(lender2, INITIAL_LENDER_UNDERLYING_BALANCE);

        vm.startPrank(lender2);
        underlying.approve(address(ionPool), type(uint256).max);
        ionPool.supply(lender2, INITIAL_LENDER_UNDERLYING_BALANCE, new bytes32[](0));
        vm.stopPrank();

        vm.prank(lender1);
        underlying.approve(address(ionPool), type(uint256).max);

        for (uint256 i = 0; i < ionPool.ilkCount(); i++) {
            ERC20PresetMinterPauser collateral = ERC20PresetMinterPauser(address(collaterals[i]));
            collateral.mint(borrower1, INITIAL_BORROWER_COLLATERAL_BALANCE);

            vm.startPrank(borrower1);
            collaterals[i].approve(address(gemJoins[i]), type(uint256).max);
            gemJoins[i].join(borrower1, INITIAL_BORROWER_COLLATERAL_BALANCE);
            vm.stopPrank();
        }
    }

    function test_LastRateUpdatesOnFirstBorrow() public {
        uint256 collateralDepositAmount = 10e18;
        uint256 normalizedBorrowAmount = 5e18;

        vm.warp(block.timestamp + 1 days);
        for (uint8 i = 0; i < ionPool.ilkCount(); i++) {
            vm.prank(borrower1);
            ionPool.depositCollateral(i, borrower1, borrower1, collateralDepositAmount, new bytes32[](0));

            uint256 rate = ionPool.rate(i);
            uint256 liquidityBefore = ionPool.weth();

            assertEq(ionPool.collateral(i, borrower1), collateralDepositAmount);
            assertEq(underlying.balanceOf(borrower1), normalizedBorrowAmount.rayMulDown(rate) * i);

            vm.prank(borrower1);
            ionPool.borrow(i, borrower1, borrower1, normalizedBorrowAmount, new bytes32[](0));

            uint256 liquidityRemoved = normalizedBorrowAmount.rayMulDown(rate);

            assertEq(ionPool.normalizedDebt(i, borrower1), normalizedBorrowAmount);
            assertEq(ionPool.totalNormalizedDebt(i), normalizedBorrowAmount);
            assertEq(ionPool.weth(), liquidityBefore - liquidityRemoved);
            assertEq(underlying.balanceOf(borrower1), normalizedBorrowAmount.rayMulDown(rate) * (i + 1));

            assertEq(ionPool.lastRateUpdate(i), block.timestamp);
        }
    }

    function test_CalculateRewardAndDebtDistribution() external {
        uint256 collateralDepositAmount = 10e18;
        uint256 normalizedBorrowAmount = 5e18;

        for (uint8 i = 0; i < ionPool.ilkCount(); i++) {
            vm.prank(borrower1);
            ionPool.depositCollateral(i, borrower1, borrower1, collateralDepositAmount, new bytes32[](0));

            uint256 rate = ionPool.rate(i);
            uint256 liquidityBefore = ionPool.weth();

            assertEq(ionPool.collateral(i, borrower1), collateralDepositAmount);
            assertEq(underlying.balanceOf(borrower1), normalizedBorrowAmount.rayMulDown(rate) * i);

            vm.prank(borrower1);
            ionPool.borrow(i, borrower1, borrower1, normalizedBorrowAmount, new bytes32[](0));

            uint256 liquidityRemoved = normalizedBorrowAmount.rayMulDown(rate);

            assertEq(ionPool.normalizedDebt(i, borrower1), normalizedBorrowAmount);
            assertEq(ionPool.totalNormalizedDebt(i), normalizedBorrowAmount);
            assertEq(ionPool.weth(), liquidityBefore - liquidityRemoved);
            assertEq(underlying.balanceOf(borrower1), normalizedBorrowAmount.rayMulDown(rate) * (i + 1));
        }

        vm.warp(block.timestamp + 1 hours);

        (
            uint256 totalSupplyFactorIncrease,
            ,
            uint104[] memory rateIncreases,
            uint256 totalDebtIncrease,
            uint48[] memory timestampIncreases
        ) = ionPool.calculateRewardAndDebtDistribution();

        uint256 supplyFactorBefore = ionPool.supplyFactorUnaccrued();
        uint256[] memory ratesBefore = new uint256[](ionPool.ilkCount());
        for (uint8 i = 0; i < ionPool.ilkCount(); i++) {
            ratesBefore[i] = ionPool.rateUnaccrued(i);
        }
        uint256 totalDebtBefore = ionPool.debtUnaccrued();
        uint256[] memory timestampsBefore = new uint256[](ionPool.ilkCount());
        for (uint8 i = 0; i < ionPool.ilkCount(); i++) {
            timestampsBefore[i] = ionPool.lastRateUpdate(i);
        }

        for (uint8 i = 0; i < ionPool.ilkCount(); i++) {
            (uint256 newRateIncrease, uint256 newTimestampIncrease) =
                ionPool.calculateRewardAndDebtDistributionForIlk(i);
            assertEq(rateIncreases[i], newRateIncrease);
            assertEq(timestampIncreases[i], newTimestampIncrease);
        }

        assertEq(supplyFactorBefore + totalSupplyFactorIncrease, ionPool.supplyFactor());
        assertEq(totalDebtBefore + totalDebtIncrease, ionPool.debt());
        for (uint8 i = 0; i < ionPool.ilkCount(); i++) {
            assertEq(ratesBefore[i] + rateIncreases[i], ionPool.rate(i));
        }

        ionPool.accrueInterest();

        assertEq(ionPool.supplyFactorUnaccrued(), ionPool.supplyFactor());
        assertEq(ionPool.debtUnaccrued(), ionPool.debt());
        for (uint8 i = 0; i < ionPool.ilkCount(); i++) {
            assertEq(ionPool.rateUnaccrued(i), ionPool.rate(i));
            assertEq(timestampsBefore[i] + timestampIncreases[i], ionPool.lastRateUpdate(i));
        }
    }

<<<<<<< HEAD
    function test_AccrueInterestForAll() public {
        uint256 collateralDepositAmount = 10e18;
        uint256 normalizedBorrowAmount = 5e18;
=======
    // function test_AccrueInterest() public {
    //     uint256 collateralDepositAmount = 10e18;
    //     uint256 normalizedBorrowAmount = 5e18;
>>>>>>> 9386bca0

        uint256 borrowedSoFar;
        uint256[] memory previousRates = new uint256[](ionPool.ilkCount());
        for (uint8 i = 0; i < ionPool.ilkCount(); i++) {
            vm.prank(borrower1);
            ionPool.depositCollateral(i, borrower1, borrower1, collateralDepositAmount, new bytes32[](0));

            uint256 rate = ionPool.rate(i);
            uint256 liquidityBefore = ionPool.weth();

            assertEq(ionPool.collateral(i, borrower1), collateralDepositAmount);
            assertEq(underlying.balanceOf(borrower1), normalizedBorrowAmount.rayMulDown(rate) * i);

            vm.expectEmit(true, true, true, true);
            // Rate will be 1e27 here
            emit Borrow(
                i, borrower1, borrower1, normalizedBorrowAmount, RAY, (borrowedSoFar += normalizedBorrowAmount * RAY)
            );
            vm.prank(borrower1);
            ionPool.borrow(i, borrower1, borrower1, normalizedBorrowAmount, new bytes32[](0));

            uint256 liquidityRemoved = normalizedBorrowAmount.rayMulDown(rate);

            assertEq(ionPool.normalizedDebt(i, borrower1), normalizedBorrowAmount);
            assertEq(ionPool.totalNormalizedDebt(i), normalizedBorrowAmount);
            assertEq(ionPool.weth(), liquidityBefore - liquidityRemoved);
            assertEq(underlying.balanceOf(borrower1), normalizedBorrowAmount.rayMulDown(rate) * (i + 1));

            previousRates[i] = rate;
        }
    }
}

contract IonPool_AdminTest is IonPoolSharedSetup {
    event IlkInitialized(uint8 indexed ilkIndex, address indexed ilkAddress);
    event GlobalDebtCeilingUpdated(uint256 oldCeiling, uint256 newCeiling);
    event InterestRateModuleUpdated(address newModule);
    event WhitelistUpdated(address newWhitelist);

    event IlkSpotUpdated(uint8 indexed ilkIndex, address newSpot);
    event IlkDebtCeilingUpdated(uint8 indexed ilkIndex, uint256 newDebtCeiling);
    event IlkDustUpdated(uint8 indexed ilkIndex, uint256 newDust);

    event AddOperator(address indexed from, address indexed to);
    event RemoveOperator(address indexed from, address indexed to);
    event MintAndBurnGem(uint8 indexed ilkIndex, address indexed usr, int256 wad);
    event TransferGem(uint8 indexed ilkIndex, address indexed src, address indexed dst, uint256 wad);

    event Paused(address account);
    event Unpaused(address account);

    event TreasuryUpdate(address treasury);

    // Random non admin address
    address internal immutable NON_ADMIN = vm.addr(33);

    function test_InitializeIlk() public {
        address newIlkAddress = vm.addr(12_451_234);

        vm.expectRevert(
            abi.encodeWithSelector(IAccessControl.AccessControlUnauthorizedAccount.selector, NON_ADMIN, ionPool.ION())
        );
        vm.prank(NON_ADMIN);
        ionPool.initializeIlk(newIlkAddress);

        uint8 prevIlkCount = uint8(ionPool.ilkCount());

        vm.expectEmit(true, true, true, true);
        emit IlkInitialized(prevIlkCount, newIlkAddress);
        ionPool.initializeIlk(newIlkAddress);

        assertEq(ionPool.ilkCount(), prevIlkCount + 1);
        assertEq(ionPool.totalNormalizedDebt(prevIlkCount), 0);
        assertEq(ionPool.rate(prevIlkCount), RAY);
        assertEq(ionPool.lastRateUpdate(prevIlkCount), block.timestamp);
        assertEq(address(ionPool.spot(prevIlkCount)), address(0));
        assertEq(ionPool.debtCeiling(prevIlkCount), 0);
        assertEq(ionPool.dust(prevIlkCount), 0);

        vm.expectRevert(abi.encodeWithSelector(IonPool.IlkAlreadyAdded.selector, newIlkAddress));
        ionPool.initializeIlk(newIlkAddress);

        vm.expectRevert(IonPool.InvalidIlkAddress.selector);
        ionPool.initializeIlk(address(0));
    }

    function test_RevertWhen_Initializing257ThIlk() public {
        uint256 ilkCount = ionPool.ilkCount();
        // Should lead to 256 total initialized ilks
        for (uint256 i = 0; i < 256 - ilkCount; i++) {
            ionPool.initializeIlk(vm.addr(i + 1));
        }

        vm.expectRevert(IonPool.MaxIlksReached.selector);
        ionPool.initializeIlk(vm.addr(257));
    }

    function test_UpdateIlkSpot() public {
        SpotOracle newSpotAddress = SpotOracle(vm.addr(12_451_234));

        for (uint8 i = 0; i < collaterals.length; i++) {
            vm.expectRevert(
                abi.encodeWithSelector(
                    IAccessControl.AccessControlUnauthorizedAccount.selector, NON_ADMIN, ionPool.ION()
                )
            );
            vm.prank(NON_ADMIN);
            ionPool.updateIlkSpot(i, newSpotAddress);

            vm.expectEmit(true, true, true, true);
            emit IlkSpotUpdated(i, address(newSpotAddress));
            ionPool.updateIlkSpot(i, newSpotAddress);

            assertEq(address(ionPool.spot(i)), address(newSpotAddress));
        }
    }

    function test_UpdateIlkDebtCeiling() public {
        uint256 newIlkDebtCeiling = 200e45;

        for (uint8 i = 0; i < collaterals.length; i++) {
            vm.expectRevert(
                abi.encodeWithSelector(
                    IAccessControl.AccessControlUnauthorizedAccount.selector, NON_ADMIN, ionPool.ION()
                )
            );
            vm.prank(NON_ADMIN);
            ionPool.updateIlkDebtCeiling(i, newIlkDebtCeiling);

            vm.expectEmit(true, true, true, true);
            emit IlkDebtCeilingUpdated(i, newIlkDebtCeiling);
            ionPool.updateIlkDebtCeiling(i, newIlkDebtCeiling);

            assertEq(ionPool.debtCeiling(i), newIlkDebtCeiling);
        }
    }

    function test_UpdateIlkDust() public {
        uint256 newIlkDust = 2e45;

        for (uint8 i = 0; i < collaterals.length; i++) {
            vm.expectRevert(
                abi.encodeWithSelector(
                    IAccessControl.AccessControlUnauthorizedAccount.selector, NON_ADMIN, ionPool.ION()
                )
            );
            vm.prank(NON_ADMIN);
            ionPool.updateIlkDust(i, newIlkDust);

            vm.expectEmit(true, true, true, true);
            emit IlkDustUpdated(i, newIlkDust);
            ionPool.updateIlkDust(i, newIlkDust);

            assertEq(ionPool.dust(i), newIlkDust);
        }
    }

    function test_UpdateInterestRateModule() public {
        vm.expectRevert(abi.encodeWithSelector(IonPool.InvalidInterestRateModule.selector, 0));
        ionPool.updateInterestRateModule(InterestRate(address(0)));

        // Random address
        InterestRate newInterestRateModule = InterestRate(address(732));
        // collateralCount will revert with EvmError since the function selector won't exist
        vm.expectRevert();
        ionPool.updateInterestRateModule(newInterestRateModule);

        IlkData[] memory invalidConfig = new IlkData[](2);

        uint16 previousDistributionFactor = ilkConfigs[0].distributionFactor;
        // Distribution factors need to sum to one
        ilkConfigs[0].distributionFactor = 0.6e4;
        for (uint256 i = 0; i < invalidConfig.length; i++) {
            invalidConfig[i] = ilkConfigs[i];
        }

        newInterestRateModule = new InterestRate(invalidConfig, apyOracle);

        vm.expectRevert(abi.encodeWithSelector(IonPool.InvalidInterestRateModule.selector, newInterestRateModule));
        // collateralCount of the interest rate module will be less than the
        // ilkCount in IonPool
        ionPool.updateInterestRateModule(newInterestRateModule);

        ilkConfigs[0].distributionFactor = previousDistributionFactor;
        newInterestRateModule = new InterestRate(ilkConfigs, apyOracle);

        vm.expectRevert(
            abi.encodeWithSelector(IAccessControl.AccessControlUnauthorizedAccount.selector, NON_ADMIN, ionPool.ION())
        );
        vm.prank(NON_ADMIN);
        ionPool.updateInterestRateModule(newInterestRateModule);

        vm.expectEmit(true, true, true, true);
        emit InterestRateModuleUpdated(address(newInterestRateModule));
        ionPool.updateInterestRateModule(newInterestRateModule);

        assertEq(address(ionPool.interestRateModule()), address(newInterestRateModule));
    }

    function test_UpdateWhitelist() public {
        vm.expectRevert(abi.encodeWithSelector(IonPool.InvalidWhitelist.selector));
        ionPool.updateWhitelist(Whitelist(address(0)));

        // Random address
        address newWhitelist = address(732);

        vm.expectRevert(
            abi.encodeWithSelector(IAccessControl.AccessControlUnauthorizedAccount.selector, NON_ADMIN, ionPool.ION())
        );
        vm.prank(NON_ADMIN);
        ionPool.updateWhitelist(Whitelist(newWhitelist));

        vm.expectEmit(true, true, true, true);
        emit WhitelistUpdated(newWhitelist);
        ionPool.updateWhitelist(Whitelist(newWhitelist));

        assertEq(ionPool.whitelist(), newWhitelist);
    }

    function test_Pause() public {
        vm.expectRevert(
            abi.encodeWithSelector(IAccessControl.AccessControlUnauthorizedAccount.selector, NON_ADMIN, ionPool.ION())
        );
        vm.prank(NON_ADMIN);
        ionPool.pause();

        vm.expectEmit(true, true, true, true);
        emit Paused(address(this));
        ionPool.pause();
        assertEq(ionPool.paused(), true);

        vm.expectRevert(PausableUpgradeable.EnforcedPause.selector);
        ionPool.pause();
    }

    function test_Unpause() public {
        vm.expectRevert(PausableUpgradeable.ExpectedPause.selector);
        ionPool.unpause();

        ionPool.pause();
        assertEq(ionPool.paused(), true);

        vm.expectRevert(
            abi.encodeWithSelector(IAccessControl.AccessControlUnauthorizedAccount.selector, NON_ADMIN, ionPool.ION())
        );
        vm.prank(NON_ADMIN);
        ionPool.unpause();

        vm.expectEmit(true, true, true, true);
        emit Unpaused(address(this));
        ionPool.unpause();
        assertEq(ionPool.paused(), false);
    }

    function test_UpdateTreasury() public {
        vm.expectRevert(
            abi.encodeWithSelector(IAccessControl.AccessControlUnauthorizedAccount.selector, NON_ADMIN, ionPool.ION())
        );
        vm.prank(NON_ADMIN);
        ionPool.updateTreasury(address(1));

        vm.expectEmit(true, true, true, true);
        emit TreasuryUpdate(address(1));
        ionPool.updateTreasury(address(1));

        vm.expectRevert(RewardModule.InvalidTreasuryAddress.selector);
        ionPool.updateTreasury(address(0));

        assertEq(ionPool.treasury(), address(1));
    }
}

contract IonPool_PausedTest is IonPoolSharedSetup {
    function test_RevertWhen_CallingFunctionsWhenPaused() public {
        ionPool.pause();

        vm.expectRevert(
            PausableUpgradeable.EnforcedPause.selector
        );
        ionPool.withdraw(address(0), 0);

        vm.expectRevert(
            PausableUpgradeable.EnforcedPause.selector
        );
        ionPool.borrow(0, address(0), address(0), 0, new bytes32[](0));

        vm.expectRevert(
            PausableUpgradeable.EnforcedPause.selector
        );
        ionPool.withdrawCollateral(0, address(0), address(0), 0);

        vm.expectRevert(
            PausableUpgradeable.EnforcedPause.selector
        );
        ionPool.transferGem(0, address(0), address(0), 0);

        vm.expectRevert(
            PausableUpgradeable.EnforcedPause.selector
        );
        ionPool.confiscateVault(0, address(0), address(0), address(0), 0, 0);

        vm.expectRevert(
            PausableUpgradeable.EnforcedPause.selector
        );
        ionPool.accrueInterest();

        vm.expectRevert(
            PausableUpgradeable.EnforcedPause.selector
        );
        ionPool.supply(address(0), 0, new bytes32[](0));

        vm.expectRevert(
            PausableUpgradeable.EnforcedPause.selector
        );
        ionPool.repay(0, address(0), address(0), 0);

        vm.expectRevert(
            PausableUpgradeable.EnforcedPause.selector
        );
        ionPool.depositCollateral(0, address(0), address(0), 0, new bytes32[](0));

        vm.expectRevert(
            PausableUpgradeable.EnforcedPause.selector
        );
        ionPool.repayBadDebt(address(0), 0);

        vm.expectRevert(
            PausableUpgradeable.EnforcedPause.selector
        );
        ionPool.withdraw(address(0), 0);

        vm.expectRevert(
            PausableUpgradeable.EnforcedPause.selector
        );
        ionPool.borrow(0, address(0), address(0), 0, new bytes32[](0));

        vm.expectRevert(
            PausableUpgradeable.EnforcedPause.selector
        );
        ionPool.withdrawCollateral(0, address(0), address(0), 0);

        vm.expectRevert(
            PausableUpgradeable.EnforcedPause.selector
        );
        ionPool.transferGem(0, address(0), address(0), 0);

        vm.expectRevert(
            PausableUpgradeable.EnforcedPause.selector
        );
        ionPool.confiscateVault(0, address(0), address(0), address(0), 0, 0);
    }
}

contract IonPool_WhitelistTest is IonPoolSharedSetup {
    address[3] borrowers = [
        0x1111111111111111111111111111111111111111,
        0x2222222222222222222222222222222222222222,
        0x3333333333333333333333333333333333333333
    ];

    address[5] lenders = [
        0x0000000000000000000000000000000000000001,
        0x0000000000000000000000000000000000000002,
        0x0000000000000000000000000000000000000003,
        0x0000000000000000000000000000000000000004,
        0x0000000000000000000000000000000000000005
    ];

    // generate merkle root
    // [["0x1111111111111111111111111111111111111111"],
    // ["0x2222222222222222222222222222222222222222"],
    // ["0x3333333333333333333333333333333333333333"]];
    // => 0xae6afff7b7c4d883d5efd44afa0b98e80317697e8984b4c2de7c54b49c1c4dd4
    bytes32 borrowersRoot = 0xae6afff7b7c4d883d5efd44afa0b98e80317697e8984b4c2de7c54b49c1c4dd4;

    // generate merkle root
    // ["0x0000000000000000000000000000000000000001"],
    // ["0x0000000000000000000000000000000000000002"],
    // ["0x0000000000000000000000000000000000000003"],
    // ["0x0000000000000000000000000000000000000004"],
    // ["0x0000000000000000000000000000000000000005"],
    // => 0x21abd2f655ded75d91fbd5e0b1ad35171a675fd315a077efa7f2d555a26e7094
    bytes32 lendersRoot = 0x21abd2f655ded75d91fbd5e0b1ad35171a675fd315a077efa7f2d555a26e7094;

    bytes[] borrowerProofs = [
        abi.encode(
            32,
            2,
            0x708e7cb9a75ffb24191120fba1c3001faa9078147150c6f2747569edbadee751,
            0xbd164a4590db938a0b098da1b25cf37b155f857b38c37c016ad5b8f8fce80192
        ),
        abi.encode(
            32,
            2,
            0xa7409058568815d08a7ad3c7d4fd44cf1dec90c620cb31e55ad24c654f7ba34f,
            0xbd164a4590db938a0b098da1b25cf37b155f857b38c37c016ad5b8f8fce80192
        ),
        abi.encode(
            32,
            1,
            0xc6ce8ae383124b268df66d71f0af2206e6dafb13eba0b03806eed8a4e7991329
        )
    ];

    bytes[] lenderProofs = [
        abi.encode(
            32,
            2,
            0x2584db4a68aa8b172f70bc04e2e74541617c003374de6eb4b295e823e5beab01,
            0xc949c2dc5da2bd9a4f5ae27532dfbb3551487bed50825cd099ff5d0a8d613ab5
        ),
        abi.encode(
            32,
            3,
            0x16db2e4b9f8dc120de98f8491964203ba76de27b27b29c2d25f85a325cd37477,
            0xc167b0e3c82238f4f2d1a50a8b3a44f96311d77b148c30dc0ef863e1a060dcb6,
            0x1a6dbeb0d179031e5261494ac4b6ee4e284665e8d2ea3ff44f7a2ddf5ca07bb7
        ),
        abi.encode(
            32,
            2,
            0xb5d9d894133a730aa651ef62d26b0ffa846233c74177a591a4a896adfda97d22,
            0xc949c2dc5da2bd9a4f5ae27532dfbb3551487bed50825cd099ff5d0a8d613ab5
        ),
        abi.encode(
            32,
            2,
            0x161691c7185a37ff918e70bebef716ddd87844ac47f419ea23eaf4fe983fbf2c,
            0x1a6dbeb0d179031e5261494ac4b6ee4e284665e8d2ea3ff44f7a2ddf5ca07bb7
        ),
        abi.encode(
            32,
            3,
            0x1ab0c6948a275349ae45a06aad66a8bd65ac18074615d53676c09b67809099e0,
            0xc167b0e3c82238f4f2d1a50a8b3a44f96311d77b148c30dc0ef863e1a060dcb6,
            0x1a6dbeb0d179031e5261494ac4b6ee4e284665e8d2ea3ff44f7a2ddf5ca07bb7
        )
    ];

    Whitelist _whitelist;

    function setUp() public override {
        super.setUp();
        bytes32[] memory borrowersRoots = new bytes32[](3);
        for (uint256 i = 0; i < borrowers.length; ++i) {
            borrowersRoots[i] = borrowersRoot;
        }

        _whitelist = new Whitelist(borrowersRoots, lendersRoot);
        ionPool.updateWhitelist(_whitelist);
    }

    function test_SupplyWorksWhenLenderWhitelisted() external {
        for (uint256 i = 0; i < lenders.length; ++i) {
            uint256 supplyAmount = 1e18;

            underlying.mint(lenders[i], supplyAmount);

            vm.startPrank(lenders[i]);
            underlying.approve(address(ionPool), type(uint256).max);

            bytes32[] memory lenderProof = abi.decode(lenderProofs[i], (bytes32[]));
            ionPool.supply(lenders[i], 1e18, lenderProof);
            vm.stopPrank();
        }
    }

    function test_DepositCollateralWorksWhenBorrowerWhitelisted() external {
        for (uint256 i = 0; i < borrowers.length; ++i) {
            uint256 collateralDepositAmount = 1e18;

            for (uint8 j = 0; j < collaterals.length; ++j) {
                ERC20PresetMinterPauser(address(collaterals[j])).mint(borrowers[i], collateralDepositAmount);

                vm.startPrank(borrowers[i]);
                collaterals[j].approve(address(gemJoins[j]), type(uint256).max);

                gemJoins[j].join(borrowers[i], collateralDepositAmount);

                bytes32[] memory borrowerProof = abi.decode(borrowerProofs[i], (bytes32[]));
                ionPool.depositCollateral(j, borrowers[i], borrowers[i], collateralDepositAmount, borrowerProof);
                vm.stopPrank();
            }
        }
    }

    function test_BorrowWorksWhenBorrowerWhitelisted() external {
        for (uint256 i = 0; i < borrowers.length; ++i) {
            underlying.mint(address(this), 4e18);
            bytes32[] memory lenderProof = abi.decode(lenderProofs[0], (bytes32[]));

            underlying.approve(address(ionPool), type(uint256).max);
            ionPool.supply(lenders[0], 4e18, lenderProof);

            uint256 borrowAmount = 1e18;
            uint256 collateralDepositAmount = 5e18;

            for (uint8 j = 0; j < collaterals.length; ++j) {
                ERC20PresetMinterPauser(address(collaterals[j])).mint(borrowers[i], collateralDepositAmount);

                vm.startPrank(borrowers[i]);
                collaterals[j].approve(address(gemJoins[j]), type(uint256).max);

                gemJoins[j].join(borrowers[i], collateralDepositAmount);

                bytes32[] memory borrowerProof = abi.decode(borrowerProofs[i], (bytes32[]));
                ionPool.depositCollateral(j, borrowers[i], borrowers[i], collateralDepositAmount, borrowerProof);

                ionPool.borrow(j, borrowers[i], borrowers[i], borrowAmount, borrowerProof);
                vm.stopPrank();
            }
        }
    }

    function test_RevertWhen_SupplyingLenderNotWhitelisted() external {
        uint256 supplyAmount = 1e18;

        underlying.mint(lenders[0], supplyAmount);

        underlying.approve(address(ionPool), type(uint256).max);

        vm.expectRevert(abi.encodeWithSelector(Whitelist.NotWhitelistedLender.selector, address(this)));
        ionPool.supply(address(this), 1e18, new bytes32[](0));
    }

    function test_SupplyForWhitelistedUser() external {
        uint256 supplyAmount = 1e18;

        underlying.mint(address(this), supplyAmount);

        underlying.approve(address(ionPool), type(uint256).max);

        bytes32[] memory lenderProof = abi.decode(lenderProofs[0], (bytes32[]));
        ionPool.supply(lenders[0], 1e18, lenderProof);
    }

    function test_RevertWhen_DepositingCollateralBorrowerNotWhitelisted() external {
        uint256 collateralDepositAmount = 1e18;

        for (uint8 j = 0; j < collaterals.length; ++j) {
            ERC20PresetMinterPauser(address(collaterals[j])).mint(borrowers[0], collateralDepositAmount);

            vm.startPrank(borrowers[0]);
            collaterals[j].approve(address(gemJoins[j]), type(uint256).max);

            gemJoins[j].join(borrowers[0], collateralDepositAmount);

            vm.expectRevert(abi.encodeWithSelector(Whitelist.NotWhitelistedBorrower.selector, j, address(this)));
            ionPool.depositCollateral(j, address(this), address(this), collateralDepositAmount, new bytes32[](0));
            vm.stopPrank();
        }
    }

    function test_DepositingCollateralForWhitelistedUser() external {
        uint256 collateralDepositAmount = 1e18;

        for (uint8 j = 0; j < collaterals.length; ++j) {
            ERC20PresetMinterPauser(address(collaterals[j])).mint(address(this), collateralDepositAmount);

            collaterals[j].approve(address(gemJoins[j]), type(uint256).max);

            gemJoins[j].join(address(this), collateralDepositAmount);

            bytes32[] memory borrowerProof = abi.decode(borrowerProofs[0], (bytes32[]));
            ionPool.depositCollateral(j, borrowers[0], address(this), collateralDepositAmount, borrowerProof);
        }
    }

    function test_RevertWhen_BorrowingBorrowerNotWhitelisted() external {
        uint256 borrowAmount = 1e18;

        for (uint8 j = 0; j < collaterals.length; ++j) {
            vm.expectRevert(abi.encodeWithSelector(Whitelist.NotWhitelistedBorrower.selector, j, address(this)));
            ionPool.borrow(j, address(this), address(this), borrowAmount, new bytes32[](0));
        }
    }

    function test_OperatorCreatesBorrowForWhitelistedUser() external {
        underlying.mint(address(this), 4e18);
        bytes32[] memory lenderProof = abi.decode(lenderProofs[0], (bytes32[]));

        underlying.approve(address(ionPool), type(uint256).max);
        ionPool.supply(lenders[0], 4e18, lenderProof);

        uint256 borrowAmount = 1e18;
        uint256 collateralDepositAmount = 5e18;

        for (uint8 j = 0; j < collaterals.length; ++j) {
            ERC20PresetMinterPauser(address(collaterals[j])).mint(borrowers[0], collateralDepositAmount);

            vm.startPrank(borrowers[0]);
            collaterals[j].approve(address(gemJoins[j]), type(uint256).max);

            gemJoins[j].join(borrowers[0], collateralDepositAmount);

            bytes32[] memory borrowerProof = abi.decode(borrowerProofs[0], (bytes32[]));
            ionPool.depositCollateral(j, borrowers[0], borrowers[0], collateralDepositAmount, borrowerProof);

            ionPool.addOperator(address(this));
            vm.stopPrank();

            ionPool.borrow(j, borrowers[0], borrowers[0], borrowAmount, borrowerProof);
        }
    }
}<|MERGE_RESOLUTION|>--- conflicted
+++ resolved
@@ -1,19 +1,11 @@
 // SPDX-License-Identifier: MIT
 pragma solidity 0.8.21;
 
-<<<<<<< HEAD
 import { IonPool } from "../../../src/IonPool.sol";
 import { RAY, WadRayMath } from "../../../src/libraries/math/WadRayMath.sol";
 import { InterestRate, IlkData } from "../../../src/InterestRate.sol";
 import { SpotOracle } from "../../../src/oracles/spot/SpotOracle.sol";
 import { Whitelist } from "../../../src/Whitelist.sol";
-=======
-import { IonPool } from "src/IonPool.sol";
-import { RAY, WadRayMath } from "src/libraries/math/WadRayMath.sol";
-import { InterestRate, IlkData } from "src/InterestRate.sol";
-import { SpotOracle } from "src/oracles/spot/SpotOracle.sol";
-import { Whitelist } from "src/Whitelist.sol";
->>>>>>> 9386bca0
 import { RewardModule } from "../../../src/reward/RewardModule.sol";
 
 import { IIonPoolEvents } from "../../helpers/IIonPoolEvents.sol";
@@ -1014,11 +1006,7 @@
     }
 }
 
-<<<<<<< HEAD
 contract IonPool_InterestTest is IonPoolSharedSetup, IIonPoolEvents {
-=======
-contract IonPool_InterestTest is IonPoolSharedSetup {
->>>>>>> 9386bca0
     function setUp() public override {
         super.setUp();
 
@@ -1142,15 +1130,38 @@
         }
     }
 
-<<<<<<< HEAD
+    function test_AccrueInterest() public {
+        uint256 collateralDepositAmount = 10e18;
+        uint256 normalizedBorrowAmount = 5e18;
+
+        vm.warp(block.timestamp + 1 days);
+        for (uint8 i = 0; i < ionPool.ilkCount(); i++) {
+            vm.prank(borrower1);
+            ionPool.depositCollateral(i, borrower1, borrower1, collateralDepositAmount, new bytes32[](0));
+
+            uint256 rate = ionPool.rate(i);
+            uint256 liquidityBefore = ionPool.weth();
+
+            assertEq(ionPool.collateral(i, borrower1), collateralDepositAmount);
+            assertEq(underlying.balanceOf(borrower1), normalizedBorrowAmount.rayMulDown(rate) * i);
+
+            vm.prank(borrower1);
+            ionPool.borrow(i, borrower1, borrower1, normalizedBorrowAmount, new bytes32[](0));
+
+            uint256 liquidityRemoved = normalizedBorrowAmount.rayMulDown(rate);
+
+            assertEq(ionPool.normalizedDebt(i, borrower1), normalizedBorrowAmount);
+            assertEq(ionPool.totalNormalizedDebt(i), normalizedBorrowAmount);
+            assertEq(ionPool.weth(), liquidityBefore - liquidityRemoved);
+            assertEq(underlying.balanceOf(borrower1), normalizedBorrowAmount.rayMulDown(rate) * (i + 1));
+
+            assertEq(ionPool.lastRateUpdate(i), block.timestamp);
+        }
+    }
+
     function test_AccrueInterestForAll() public {
         uint256 collateralDepositAmount = 10e18;
         uint256 normalizedBorrowAmount = 5e18;
-=======
-    // function test_AccrueInterest() public {
-    //     uint256 collateralDepositAmount = 10e18;
-    //     uint256 normalizedBorrowAmount = 5e18;
->>>>>>> 9386bca0
 
         uint256 borrowedSoFar;
         uint256[] memory previousRates = new uint256[](ionPool.ilkCount());
