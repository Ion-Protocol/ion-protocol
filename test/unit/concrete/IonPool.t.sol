// SPDX-License-Identifier: MIT
pragma solidity 0.8.21;

import { IonPool } from "src/IonPool.sol";
import { RAY, WadRayMath } from "src/libraries/math/WadRayMath.sol";
import { InterestRate, IlkData } from "src/InterestRate.sol";
import { SpotOracle } from "src/oracles/spot/SpotOracle.sol";
import { Whitelist } from "src/Whitelist.sol";
import { RewardModule } from "../../../src/reward/RewardModule.sol";

import { IIonPoolEvents } from "test/helpers/IIonPoolEvents.sol";
import { IonPoolSharedSetup } from "test/helpers/IonPoolSharedSetup.sol";
import { ERC20PresetMinterPauser } from "test/helpers/ERC20PresetMinterPauser.sol";

import { Strings } from "@openzeppelin/contracts/utils/Strings.sol";
import { IAccessControl } from "@openzeppelin/contracts/access/IAccessControl.sol";
import { PausableUpgradeable } from "@openzeppelin/contracts-upgradeable/utils/PausableUpgradeable.sol";

import { safeconsole as console } from "forge-std/safeconsole.sol";

import { console } from "forge-std/console.sol";

using Strings for uint256;
using WadRayMath for uint256;

contract IonPool_Test is IonPoolSharedSetup, IIonPoolEvents {
    function setUp() public override {
        super.setUp();

        ERC20PresetMinterPauser(_getUnderlying()).mint(lender1, INITIAL_LENDER_UNDERLYING_BALANCE);
        ERC20PresetMinterPauser(_getUnderlying()).mint(lender2, INITIAL_LENDER_UNDERLYING_BALANCE);

        vm.startPrank(lender2);
        underlying.approve(address(ionPool), type(uint256).max);
        ionPool.supply(lender2, INITIAL_LENDER_UNDERLYING_BALANCE, new bytes32[](0));
        vm.stopPrank();

        vm.prank(lender1);
        underlying.approve(address(ionPool), type(uint256).max);

        for (uint256 i = 0; i < ionPool.ilkCount(); i++) {
            ERC20PresetMinterPauser collateral = ERC20PresetMinterPauser(address(collaterals[i]));
            collateral.mint(borrower1, INITIAL_BORROWER_COLLATERAL_BALANCE);

            vm.startPrank(borrower1);
            collaterals[i].approve(address(gemJoins[i]), type(uint256).max);
            gemJoins[i].join(borrower1, INITIAL_BORROWER_COLLATERAL_BALANCE);
            vm.stopPrank();
        }
    }

    function test_SetUp() public override {
        assertEq(ionPool.weth(), INITIAL_LENDER_UNDERLYING_BALANCE);
        assertEq(underlying.balanceOf(address(ionPool)), INITIAL_LENDER_UNDERLYING_BALANCE);
        assertEq(ionPool.balanceOf(lender2), INITIAL_LENDER_UNDERLYING_BALANCE);

        for (uint8 i = 0; i < ionPool.ilkCount(); i++) {
            assertEq(ionPool.gem(i, borrower1), INITIAL_BORROWER_COLLATERAL_BALANCE);
            assertEq(collaterals[i].balanceOf(address(gemJoins[i])), INITIAL_BORROWER_COLLATERAL_BALANCE);
        }
    }

    function test_RevertWhen_SupplyingAboveSupplyCap() public {
        uint256 supplyAmount = 1e18;

        uint256 supplyCap = 0;
        ionPool.updateSupplyCap(supplyCap);

        underlying.mint(address(this), supplyAmount);
        underlying.approve(address(ionPool), type(uint256).max);

        vm.expectRevert(abi.encodeWithSelector(IonPool.DepositSurpassesSupplyCap.selector, supplyAmount, supplyCap));
        ionPool.supply(lender1, supplyAmount, new bytes32[](0));
    }

    function test_SupplyBase() public {
        uint256 supplyAmount = 1e18;

        uint256 supplyAmountBeforeSupply = ionPool.weth();

        uint256 currentSupplyFactor = ionPool.supplyFactor();
        uint256 currentTotalDebt = ionPool.debt();
        (uint256 supplyFactorIncrease,,, uint256 newDebtIncrease,) = ionPool.calculateRewardAndDebtDistribution();

        vm.expectEmit(true, true, true, true);
        emit Transfer(address(0), lender1, supplyAmount);
        vm.expectEmit(true, true, true, true);
        emit Supply(
            lender1,
            lender1,
            supplyAmount,
            currentSupplyFactor + supplyFactorIncrease,
            currentTotalDebt + newDebtIncrease
        );
        vm.prank(lender1);
        ionPool.supply(lender1, supplyAmount, new bytes32[](0));

        assertEq(ionPool.weth(), supplyAmountBeforeSupply + supplyAmount);
        assertEq(ionPool.balanceOf(lender1), supplyAmount);
    }

    function test_SupplyBaseToDifferentAddress() public {
        uint256 supplyAmount = 1e18;

        uint256 supplyAmountBeforeSupply = ionPool.weth();

        uint256 currentSupplyFactor = ionPool.supplyFactor();
        uint256 currentTotalDebt = ionPool.debt();
        (uint256 supplyFactorIncrease,,, uint256 newDebtIncrease,) = ionPool.calculateRewardAndDebtDistribution();

        vm.expectEmit(true, true, true, true);
        emit Transfer(address(0), address(this), supplyAmount);
        vm.expectEmit(true, true, true, true);
        emit Supply(
            address(this),
            lender1,
            supplyAmount,
            currentSupplyFactor + supplyFactorIncrease,
            currentTotalDebt + newDebtIncrease
        );
        vm.prank(lender1);
        ionPool.supply(address(this), supplyAmount, new bytes32[](0));

        assertEq(ionPool.weth(), supplyAmountBeforeSupply + supplyAmount);
        assertEq(ionPool.balanceOf(address(this)), supplyAmount);
    }

    function test_WithdrawBase() public {
        vm.startPrank(lender1);
        uint256 supplyAmount = 1e18;

        uint256 supplyAmountBeforeSupply = ionPool.weth();

        ionPool.supply(lender1, supplyAmount, new bytes32[](0));

        assertEq(ionPool.weth(), supplyAmountBeforeSupply + supplyAmount);
        assertEq(ionPool.balanceOf(lender1), supplyAmount);

        uint256 withdrawAmount = 0.5e18;
        uint256 currentSupplyFactor = ionPool.supplyFactor();
        uint256 currentTotalDebt = ionPool.debt();
        (uint256 supplyFactorIncrease,,, uint256 newDebtIncrease,) = ionPool.calculateRewardAndDebtDistribution();

        vm.expectEmit(true, true, true, true);
        emit Transfer(lender1, address(0), withdrawAmount);
        vm.expectEmit(true, true, true, true);
        emit Withdraw(
            lender1,
            lender1,
            withdrawAmount,
            currentSupplyFactor + supplyFactorIncrease,
            currentTotalDebt + newDebtIncrease
        );
        ionPool.withdraw(lender1, withdrawAmount);

        assertEq(ionPool.weth(), supplyAmountBeforeSupply + supplyAmount - withdrawAmount);
        assertEq(ionPool.balanceOf(lender1), supplyAmount - withdrawAmount);
    }

    function test_WithdrawBaseToDifferentAddress() public {
        vm.startPrank(lender1);
        uint256 supplyAmount = 1e18;

        uint256 supplyAmountBeforeSupply = ionPool.weth();

        ionPool.supply(lender1, supplyAmount, new bytes32[](0));

        assertEq(ionPool.weth(), supplyAmountBeforeSupply + supplyAmount);
        assertEq(ionPool.balanceOf(lender1), supplyAmount);

        uint256 withdrawAmount = 0.5e18;
        uint256 currentSupplyFactor = ionPool.supplyFactor();
        uint256 currentTotalDebt = ionPool.debt();
        (uint256 supplyFactorIncrease,,, uint256 newDebtIncrease,) = ionPool.calculateRewardAndDebtDistribution();

        vm.expectEmit(true, true, true, true);
        emit Transfer(lender1, address(0), withdrawAmount);
        vm.expectEmit(true, true, true, true);
        emit Withdraw(
            lender1,
            address(this),
            withdrawAmount,
            currentSupplyFactor + supplyFactorIncrease,
            currentTotalDebt + newDebtIncrease
        );
        ionPool.withdraw(address(this), withdrawAmount);

        assertEq(ionPool.weth(), supplyAmountBeforeSupply + supplyAmount - withdrawAmount);
        assertEq(ionPool.balanceOf(lender1), supplyAmount - withdrawAmount);
    }

    function test_DepositCollateral() public {
        for (uint8 i = 0; i < ionPool.ilkCount(); i++) {
            uint256 gemBeforeDeposit = ionPool.gem(i, borrower1);
            uint256 vaultCollateralBeforeDeposit = ionPool.collateral(i, borrower1);

            assertEq(gemBeforeDeposit, INITIAL_BORROWER_COLLATERAL_BALANCE);
            assertEq(vaultCollateralBeforeDeposit, 0);

            uint256 depositAmount = 3e18;

            vm.expectEmit(true, true, true, true);
            emit DepositCollateral(i, borrower1, borrower1, depositAmount);
            vm.prank(borrower1);
            ionPool.depositCollateral(i, borrower1, borrower1, depositAmount, new bytes32[](0));

            assertEq(ionPool.gem(i, borrower1), gemBeforeDeposit - depositAmount);
            assertEq(ionPool.collateral(i, borrower1), vaultCollateralBeforeDeposit + depositAmount);
        }
    }

    function test_DepositCollateralToDifferentAddress() public {
        for (uint8 i = 0; i < ionPool.ilkCount(); i++) {
            uint256 gem1BeforeDeposit = ionPool.gem(i, borrower1);
            uint256 vaultBeforeDeposit = ionPool.collateral(i, borrower2);

            assertEq(gem1BeforeDeposit, INITIAL_BORROWER_COLLATERAL_BALANCE);
            assertEq(vaultBeforeDeposit, 0);

            uint256 depositAmount = 3e18;

            vm.expectEmit(true, true, true, true);
            emit DepositCollateral(i, borrower2, borrower1, depositAmount);
            vm.prank(borrower1);
            ionPool.depositCollateral({
                ilkIndex: i,
                user: borrower2,
                depositor: borrower1,
                amount: depositAmount,
                proof: new bytes32[](0)
            });

            assertEq(ionPool.gem(i, borrower1), gem1BeforeDeposit - depositAmount);
            assertEq(ionPool.collateral(i, borrower2), vaultBeforeDeposit + depositAmount);
        }
    }

    function test_RevertWhen_DepositCollateralFromDifferentAddressWithoutConsent() public {
        for (uint8 i = 0; i < ionPool.ilkCount(); i++) {
            uint256 gem1BeforeDeposit = ionPool.gem(i, borrower1);
            uint256 vaultBeforeDeposit = ionPool.collateral(i, borrower2);

            assertEq(gem1BeforeDeposit, INITIAL_BORROWER_COLLATERAL_BALANCE);
            assertEq(vaultBeforeDeposit, 0);

            uint256 depositAmount = 3e18;

            vm.expectRevert(
                abi.encodeWithSelector(IonPool.UseOfCollateralWithoutConsent.selector, i, borrower1, borrower2)
            );
            vm.prank(borrower2);
            ionPool.depositCollateral({
                ilkIndex: i,
                user: borrower2,
                depositor: borrower1,
                amount: depositAmount,
                proof: new bytes32[](0)
            });
        }
    }

    function test_DepositCollateralFromDifferentAddressWithConsent() public {
        for (uint8 i = 0; i < ionPool.ilkCount(); i++) {
            uint256 gem1BeforeDeposit = ionPool.gem(i, borrower1);
            uint256 vaultBeforeDeposit = ionPool.collateral(i, borrower2);

            assertEq(gem1BeforeDeposit, INITIAL_BORROWER_COLLATERAL_BALANCE);
            assertEq(vaultBeforeDeposit, 0);

            uint256 depositAmount = 3e18;

            vm.prank(borrower1);
            ionPool.addOperator(borrower2);

            vm.expectEmit(true, true, true, true);
            emit DepositCollateral(i, borrower2, borrower1, depositAmount);
            vm.prank(borrower2);
            ionPool.depositCollateral({
                ilkIndex: i,
                user: borrower2,
                depositor: borrower1,
                amount: depositAmount,
                proof: new bytes32[](0)
            });

            assertEq(ionPool.gem(i, borrower1), gem1BeforeDeposit - depositAmount);
            assertEq(ionPool.collateral(i, borrower2), vaultBeforeDeposit + depositAmount);
        }
    }

    function test_WithdrawCollateral() public {
        for (uint8 i = 0; i < ionPool.ilkCount(); i++) {
            uint256 gemBeforeDeposit = ionPool.gem(i, borrower1);
            uint256 vaultCollateralBeforeDeposit = ionPool.collateral(i, borrower1);

            assertEq(gemBeforeDeposit, INITIAL_BORROWER_COLLATERAL_BALANCE);
            assertEq(vaultCollateralBeforeDeposit, 0);

            uint256 depositAmount = 3e18;

            vm.prank(borrower1);
            ionPool.depositCollateral(i, borrower1, borrower1, depositAmount, new bytes32[](0));

            assertEq(ionPool.gem(i, borrower1), gemBeforeDeposit - depositAmount);
            assertEq(ionPool.collateral(i, borrower1), vaultCollateralBeforeDeposit + depositAmount);

            uint256 withdrawAmount = 1e18;

            vm.expectEmit(true, true, true, true);
            emit WithdrawCollateral(i, borrower1, borrower1, withdrawAmount);
            vm.prank(borrower1);
            ionPool.withdrawCollateral(i, borrower1, borrower1, withdrawAmount);

            assertEq(ionPool.gem(i, borrower1), gemBeforeDeposit - depositAmount + withdrawAmount);
            assertEq(ionPool.collateral(i, borrower1), vaultCollateralBeforeDeposit + depositAmount - withdrawAmount);
        }
    }

    function test_WithdrawCollateralToDifferentAddress() public {
        for (uint8 i = 0; i < ionPool.ilkCount(); i++) {
            uint256 gemBeforeDeposit = ionPool.gem(i, borrower1);
            uint256 vaultBeforeDeposit = ionPool.collateral(i, borrower1);

            assertEq(gemBeforeDeposit, INITIAL_BORROWER_COLLATERAL_BALANCE);
            assertEq(vaultBeforeDeposit, 0);

            uint256 depositAmount = 3e18;

            vm.prank(borrower1);
            ionPool.depositCollateral(i, borrower1, borrower1, depositAmount, new bytes32[](0));

            assertEq(ionPool.gem(i, borrower1), gemBeforeDeposit - depositAmount);
            assertEq(ionPool.collateral(i, borrower1), vaultBeforeDeposit + depositAmount);

            uint256 withdrawAmount = 1e18;

            vm.expectEmit(true, true, true, true);
            emit WithdrawCollateral(i, borrower1, borrower2, withdrawAmount);
            vm.prank(borrower1);
            ionPool.withdrawCollateral({ ilkIndex: i, user: borrower1, recipient: borrower2, amount: withdrawAmount });

            assertEq(ionPool.gem(i, borrower1), gemBeforeDeposit - depositAmount);
            assertEq(ionPool.collateral(i, borrower1), vaultBeforeDeposit + depositAmount - withdrawAmount);
            assertEq(ionPool.gem(i, borrower2), withdrawAmount);
        }
    }

    function test_RevertWhen_WithdrawCollateralFromDifferentAddressWithoutConsent() public {
        for (uint8 i = 0; i < ionPool.ilkCount(); i++) {
            uint256 gemBeforeDeposit = ionPool.gem(i, borrower1);
            uint256 vaultBeforeDeposit = ionPool.collateral(i, borrower1);

            assertEq(gemBeforeDeposit, INITIAL_BORROWER_COLLATERAL_BALANCE);
            assertEq(vaultBeforeDeposit, 0);

            uint256 depositAmount = 3e18;

            vm.prank(borrower1);
            ionPool.depositCollateral(i, borrower1, borrower1, depositAmount, new bytes32[](0));

            assertEq(ionPool.gem(i, borrower1), gemBeforeDeposit - depositAmount);
            assertEq(ionPool.collateral(i, borrower1), vaultBeforeDeposit + depositAmount);

            uint256 withdrawAmount = 1e18;
            vm.expectRevert(
                abi.encodeWithSelector(IonPool.UnsafePositionChangeWithoutConsent.selector, i, borrower1, borrower2)
            );
            vm.prank(borrower2);
            ionPool.withdrawCollateral({ ilkIndex: i, user: borrower1, recipient: borrower2, amount: withdrawAmount });
        }
    }

    function test_WithdrawCollateralFromDifferentAddressWithConsent() public {
        for (uint8 i = 0; i < ionPool.ilkCount(); i++) {
            uint256 gemBeforeDeposit = ionPool.gem(i, borrower1);
            uint256 vaultBeforeDeposit = ionPool.collateral(i, borrower1);

            assertEq(gemBeforeDeposit, INITIAL_BORROWER_COLLATERAL_BALANCE);
            assertEq(vaultBeforeDeposit, 0);

            uint256 depositAmount = 3e18;

            vm.prank(borrower1);
            ionPool.depositCollateral(i, borrower1, borrower1, depositAmount, new bytes32[](0));

            assertEq(ionPool.gem(i, borrower1), gemBeforeDeposit - depositAmount);
            assertEq(ionPool.collateral(i, borrower1), vaultBeforeDeposit + depositAmount);

            uint256 withdrawAmount = 1e18;

            vm.prank(borrower1);
            ionPool.addOperator(borrower2);

            vm.expectEmit(true, true, true, true);
            emit WithdrawCollateral(i, borrower1, borrower2, withdrawAmount);
            vm.prank(borrower2);
            ionPool.withdrawCollateral({ ilkIndex: i, user: borrower1, recipient: borrower2, amount: withdrawAmount });

            assertEq(ionPool.gem(i, borrower1), gemBeforeDeposit - depositAmount);
            assertEq(ionPool.collateral(i, borrower1), vaultBeforeDeposit + depositAmount - withdrawAmount);
            assertEq(ionPool.gem(i, borrower2), withdrawAmount);
        }
    }

    function test_Borrow() public {
        uint256 collateralDepositAmount = 10e18;
        uint256 normalizedBorrowAmount = 5e18;

        for (uint8 i = 0; i < ionPool.ilkCount(); i++) {
            vm.prank(borrower1);
            ionPool.depositCollateral(i, borrower1, borrower1, collateralDepositAmount, new bytes32[](0));

            uint256 rate = ionPool.rate(i);
            uint256 liquidityBefore = ionPool.weth();

            assertEq(ionPool.collateral(i, borrower1), collateralDepositAmount);
            assertEq(underlying.balanceOf(borrower1), normalizedBorrowAmount.rayMulDown(rate) * i);

            vm.expectEmit(true, true, true, true);
            emit Borrow(i, borrower1, borrower1, normalizedBorrowAmount, RAY, RAY * normalizedBorrowAmount * (i + 1));
            vm.prank(borrower1);
            ionPool.borrow(i, borrower1, borrower1, normalizedBorrowAmount, new bytes32[](0));

            uint256 liquidityRemoved = normalizedBorrowAmount.rayMulDown(rate);

            assertEq(ionPool.normalizedDebt(i, borrower1), normalizedBorrowAmount);
            assertEq(ionPool.totalNormalizedDebt(i), normalizedBorrowAmount);
            assertEq(ionPool.weth(), liquidityBefore - liquidityRemoved);
            assertEq(underlying.balanceOf(borrower1), normalizedBorrowAmount.rayMulDown(rate) * (i + 1));
        }
    }

    function test_BorrowToDifferentAddress() public {
        uint256 collateralDepositAmount = 10e18;
        uint256 normalizedBorrowAmount = 5e18;

        for (uint8 i = 0; i < ionPool.ilkCount(); i++) {
            vm.prank(borrower1);
            ionPool.depositCollateral(i, borrower1, borrower1, collateralDepositAmount, new bytes32[](0));

            uint256 rate = ionPool.rate(i);
            uint256 liquidityBefore = ionPool.weth();

            assertEq(ionPool.collateral(i, borrower1), collateralDepositAmount);
            assertEq(underlying.balanceOf(borrower2), normalizedBorrowAmount.rayMulDown(rate) * i);

            vm.expectEmit(true, true, true, true);
            emit Borrow(i, borrower1, borrower2, normalizedBorrowAmount, RAY, RAY * normalizedBorrowAmount * (i + 1));
            vm.prank(borrower1);
            ionPool.borrow({
                ilkIndex: i,
                user: borrower1,
                recipient: borrower2,
                amountOfNormalizedDebt: normalizedBorrowAmount,
                proof: new bytes32[](0)
            });

            uint256 liquidityRemoved = normalizedBorrowAmount.rayMulDown(rate);

            assertEq(ionPool.normalizedDebt(i, borrower1), normalizedBorrowAmount);
            assertEq(ionPool.totalNormalizedDebt(i), normalizedBorrowAmount);
            assertEq(ionPool.weth(), liquidityBefore - liquidityRemoved);
            assertEq(underlying.balanceOf(borrower2), normalizedBorrowAmount.rayMulDown(rate) * (i + 1));
        }
    }

    function test_RevertWhen_BorrowResultsInDustVault() public {
        uint256 collateralDepositAmount = 10e18;
        uint256 normalizedBorrowAmount = 0.5e18;

        for (uint8 i = 0; i < ionPool.ilkCount(); i++) {
            uint256 dust = 1e45;
            ionPool.updateIlkDust(i, dust);

            vm.prank(borrower1);
            ionPool.depositCollateral(i, borrower1, borrower1, collateralDepositAmount, new bytes32[](0));

            assertEq(ionPool.collateral(i, borrower1), collateralDepositAmount);
            assertEq(underlying.balanceOf(borrower1), 0);

            uint256 rate = ionPool.rate(i);

            vm.expectRevert(
                abi.encodeWithSelector(IonPool.VaultCannotBeDusty.selector, rate * normalizedBorrowAmount, dust)
            );
            vm.prank(borrower1);
            ionPool.borrow(i, borrower1, borrower1, normalizedBorrowAmount, new bytes32[](0));
        }
    }

    function test_RevertWhen_BorrowFromDifferentAddressWithoutConsent() public {
        uint256 collateralDepositAmount = 10e18;
        uint256 normalizedBorrowAmount = 5e18;

        for (uint8 i = 0; i < ionPool.ilkCount(); i++) {
            vm.prank(borrower1);
            ionPool.depositCollateral(i, borrower1, borrower1, collateralDepositAmount, new bytes32[](0));

            assertEq(ionPool.collateral(i, borrower1), collateralDepositAmount);
            assertEq(underlying.balanceOf(borrower2), 0);

            vm.expectRevert(
                abi.encodeWithSelector(IonPool.UnsafePositionChangeWithoutConsent.selector, i, borrower1, borrower2)
            );
            vm.prank(borrower2);
            ionPool.borrow({
                ilkIndex: i,
                user: borrower1,
                recipient: borrower2,
                amountOfNormalizedDebt: normalizedBorrowAmount,
                proof: new bytes32[](0)
            });
        }
    }

    function test_BorrowFromDifferentAddressWithConsent() public {
        uint256 collateralDepositAmount = 10e18;
        uint256 normalizedBorrowAmount = 5e18;

        for (uint8 i = 0; i < ionPool.ilkCount(); i++) {
            vm.prank(borrower1);
            ionPool.depositCollateral(i, borrower1, borrower1, collateralDepositAmount, new bytes32[](0));

            uint256 rate = ionPool.rate(i);
            uint256 liquidityBefore = ionPool.weth();

            assertEq(ionPool.collateral(i, borrower1), collateralDepositAmount);
            assertEq(underlying.balanceOf(borrower2), normalizedBorrowAmount.rayMulDown(rate) * i);

            vm.prank(borrower1);
            ionPool.addOperator(borrower2);

            vm.expectEmit(true, true, true, true);
            emit Borrow(i, borrower1, borrower2, normalizedBorrowAmount, RAY, RAY * normalizedBorrowAmount * (i + 1));
            vm.prank(borrower2);
            ionPool.borrow({
                ilkIndex: i,
                user: borrower1,
                recipient: borrower2,
                amountOfNormalizedDebt: normalizedBorrowAmount,
                proof: new bytes32[](0)
            });

            uint256 liquidityRemoved = normalizedBorrowAmount.rayMulDown(rate);

            assertEq(ionPool.normalizedDebt(i, borrower1), normalizedBorrowAmount);
            assertEq(ionPool.totalNormalizedDebt(i), normalizedBorrowAmount);
            assertEq(ionPool.weth(), liquidityBefore - liquidityRemoved);
            assertEq(underlying.balanceOf(borrower2), normalizedBorrowAmount.rayMulDown(rate) * (i + 1));
        }
    }

    function test_RevertWhen_BorrowBeyondLtv() public {
        uint256 collateralDepositAmount = 10e18;
        uint256 normalizedBorrowAmount = 11e18;

        for (uint8 i = 0; i < ionPool.ilkCount(); i++) {
            vm.prank(borrower1);
            ionPool.depositCollateral(i, borrower1, borrower1, collateralDepositAmount, new bytes32[](0));

            assertEq(ionPool.collateral(i, borrower1), collateralDepositAmount);
            assertEq(underlying.balanceOf(borrower1), 0);

            uint256 rate = ionPool.rate(i);
            uint256 spot = ionPool.spot(i).getSpot();
            vm.expectRevert(
                abi.encodeWithSelector(
                    IonPool.UnsafePositionChange.selector, rate * normalizedBorrowAmount, collateralDepositAmount, spot
                )
            );
            vm.prank(borrower1);
            ionPool.borrow(i, borrower1, borrower1, normalizedBorrowAmount, new bytes32[](0));
        }
    }

    function test_RevertWhen_BorrowGoesBeyondDebtCeiling() public {
        uint256 collateralDepositAmount = 10e18;
        uint256 normalizedBorrowAmount = 5e18;

        for (uint8 i = 0; i < ionPool.ilkCount(); i++) {
            uint256 debtCeiling = 2e45;
            ionPool.updateIlkDebtCeiling(i, debtCeiling);

            vm.prank(borrower1);
            ionPool.depositCollateral(i, borrower1, borrower1, collateralDepositAmount, new bytes32[](0));

            assertEq(ionPool.collateral(i, borrower1), collateralDepositAmount);
            assertEq(underlying.balanceOf(borrower1), 0);

            uint256 rate = ionPool.rate(i);

            vm.expectRevert(
                abi.encodeWithSelector(IonPool.CeilingExceeded.selector, rate * normalizedBorrowAmount, debtCeiling)
            );
            vm.prank(borrower1);
            ionPool.borrow(i, borrower1, borrower1, normalizedBorrowAmount, new bytes32[](0));
        }
    }

    function test_Repay() public {
        uint256 collateralDepositAmount = 10e18;
        uint256 normalizedBorrowAmount = 5e18;
        uint256 normalizedRepayAmount = 2e18;

        vm.prank(borrower1);
        underlying.approve(address(ionPool), type(uint256).max);

        uint256 borrowedSoFar;
        uint256 repaidSoFar;
        for (uint8 i = 0; i < ionPool.ilkCount(); i++) {
            vm.prank(borrower1);
            ionPool.depositCollateral(i, borrower1, borrower1, collateralDepositAmount, new bytes32[](0));

            uint256 rate = ionPool.rate(i);
            uint256 liquidityBefore = ionPool.weth();

            uint256 trueBorrowAmount = normalizedBorrowAmount.rayMulDown(rate);
            uint256 trueRepayAmount = normalizedRepayAmount.rayMulUp(rate);

            assertEq(ionPool.collateral(i, borrower1), collateralDepositAmount);
            assertEq(underlying.balanceOf(borrower1), borrowedSoFar - repaidSoFar);

            vm.prank(borrower1);
            ionPool.borrow(i, borrower1, borrower1, normalizedBorrowAmount, new bytes32[](0));

            borrowedSoFar += trueBorrowAmount;

            uint256 liquidityRemoved = normalizedBorrowAmount.rayMulDown(rate);

            assertEq(ionPool.normalizedDebt(i, borrower1), normalizedBorrowAmount);
            assertEq(ionPool.totalNormalizedDebt(i), normalizedBorrowAmount);
            assertEq(ionPool.weth(), liquidityBefore - liquidityRemoved);
            assertEq(underlying.balanceOf(borrower1), borrowedSoFar - repaidSoFar);

            vm.expectEmit(true, true, true, true);
            emit Repay(
                i,
                borrower1,
                borrower1,
                normalizedRepayAmount,
                rate,
                rate * (borrowedSoFar - repaidSoFar - trueRepayAmount)
            );
            vm.prank(borrower1);
            ionPool.repay(i, borrower1, borrower1, normalizedRepayAmount);

            repaidSoFar += trueRepayAmount;

            uint256 liquidityAdded = normalizedRepayAmount.rayMulUp(rate);

            assertEq(ionPool.normalizedDebt(i, borrower1), normalizedBorrowAmount - normalizedRepayAmount);
            assertEq(ionPool.totalNormalizedDebt(i), normalizedBorrowAmount - normalizedRepayAmount);
            assertEq(ionPool.weth(), liquidityBefore - liquidityRemoved + liquidityAdded);
            assertEq(underlying.balanceOf(borrower1), borrowedSoFar - repaidSoFar);
        }
    }

    function test_RepayForDifferentAddress() public {
        uint256 collateralDepositAmount = 10e18;
        uint256 normalizedBorrowAmount = 5e18;
        uint256 normalizedRepayAmount = 2e18;

        vm.prank(borrower1);
        underlying.approve(address(ionPool), type(uint256).max);
        vm.prank(borrower2);
        underlying.approve(address(ionPool), type(uint256).max);

        underlying.mint(borrower2, 100e18);

        uint256 initialBorrower2Balance = underlying.balanceOf(borrower2);
        uint256 borrowedSoFar;
        uint256 repaidSoFar;
        for (uint8 i = 0; i < ionPool.ilkCount(); i++) {
            vm.prank(borrower1);
            ionPool.depositCollateral(i, borrower1, borrower1, collateralDepositAmount, new bytes32[](0));

            uint256 rate = ionPool.rate(i);
            uint256 liquidityBefore = ionPool.weth();

            uint256 trueBorrowAmount = normalizedBorrowAmount.rayMulDown(rate);
            uint256 trueRepayAmount = normalizedRepayAmount.rayMulUp(rate);

            assertEq(ionPool.collateral(i, borrower1), collateralDepositAmount);
            assertEq(underlying.balanceOf(borrower1), borrowedSoFar);

            vm.prank(borrower1);
            ionPool.borrow(i, borrower1, borrower1, normalizedBorrowAmount, new bytes32[](0));

            borrowedSoFar += trueBorrowAmount;

            uint256 liquidityRemoved = normalizedBorrowAmount.rayMulDown(rate);

            assertEq(ionPool.normalizedDebt(i, borrower1), normalizedBorrowAmount);
            assertEq(ionPool.totalNormalizedDebt(i), normalizedBorrowAmount);
            assertEq(ionPool.weth(), liquidityBefore - liquidityRemoved);
            assertEq(underlying.balanceOf(borrower1), borrowedSoFar);

            vm.expectEmit(true, true, true, true);
            emit Repay(
                i,
                borrower1,
                borrower2,
                normalizedRepayAmount,
                rate,
                rate * (borrowedSoFar - repaidSoFar - trueRepayAmount)
            );
            vm.prank(borrower2);
            ionPool.repay({
                ilkIndex: i,
                user: borrower1,
                payer: borrower2,
                amountOfNormalizedDebt: normalizedRepayAmount
            });

            repaidSoFar += trueRepayAmount;

            uint256 liquidityAdded = normalizedRepayAmount.rayMulUp(rate);

            assertEq(ionPool.normalizedDebt(i, borrower1), normalizedBorrowAmount - normalizedRepayAmount);
            assertEq(ionPool.totalNormalizedDebt(i), normalizedBorrowAmount - normalizedRepayAmount);
            assertEq(ionPool.weth(), liquidityBefore - liquidityRemoved + liquidityAdded);
            assertEq(underlying.balanceOf(borrower1), borrowedSoFar);
            assertEq(underlying.balanceOf(borrower2), initialBorrower2Balance - repaidSoFar);
        }
    }

    function test_RevertWhen_RepayFromDifferentAddressWithoutConsent() public {
        uint256 collateralDepositAmount = 10e18;
        uint256 normalizedBorrowAmount = 5e18;
        uint256 normalizedRepayAmount = 2e18;

        vm.prank(borrower1);
        underlying.approve(address(ionPool), type(uint256).max);
        vm.prank(borrower2);
        underlying.approve(address(ionPool), type(uint256).max);

        underlying.mint(borrower2, 100e18);

        uint256 borrowedSoFar;
        for (uint8 i = 0; i < ionPool.ilkCount(); i++) {
            vm.prank(borrower1);
            ionPool.depositCollateral(i, borrower1, borrower1, collateralDepositAmount, new bytes32[](0));

            uint256 rate = ionPool.rate(i);
            uint256 liquidityBefore = ionPool.weth();

            uint256 trueBorrowAmount = normalizedBorrowAmount.rayMulDown(rate);

            assertEq(ionPool.collateral(i, borrower1), collateralDepositAmount);
            assertEq(underlying.balanceOf(borrower1), borrowedSoFar);

            vm.prank(borrower1);
            ionPool.borrow(i, borrower1, borrower1, normalizedBorrowAmount, new bytes32[](0));

            borrowedSoFar += trueBorrowAmount;

            uint256 liquidityRemoved = normalizedBorrowAmount.rayMulDown(rate);

            assertEq(ionPool.normalizedDebt(i, borrower1), normalizedBorrowAmount);
            assertEq(ionPool.totalNormalizedDebt(i), normalizedBorrowAmount);
            assertEq(ionPool.weth(), liquidityBefore - liquidityRemoved);
            assertEq(underlying.balanceOf(borrower1), borrowedSoFar);

            vm.expectRevert(abi.encodeWithSelector(IonPool.TakingWethWithoutConsent.selector, borrower2, borrower1));
            vm.prank(borrower1);
            ionPool.repay({
                ilkIndex: i,
                user: borrower1,
                payer: borrower2,
                amountOfNormalizedDebt: normalizedRepayAmount
            });
        }
    }

    function test_RepayFromDifferentAddressWithConsent() external {
        uint256 collateralDepositAmount = 10e18;
        uint256 normalizedBorrowAmount = 5e18;
        uint256 normalizedRepayAmount = 2e18;

        vm.prank(borrower1);
        underlying.approve(address(ionPool), type(uint256).max);
        vm.prank(borrower2);
        underlying.approve(address(ionPool), type(uint256).max);

        underlying.mint(borrower2, 100e18);

        uint256 initialBorrower2Balance = underlying.balanceOf(borrower2);
        uint256 borrowedSoFar;
        uint256 repaidSoFar;
        for (uint8 i = 0; i < ionPool.ilkCount(); i++) {
            vm.prank(borrower1);
            ionPool.depositCollateral(i, borrower1, borrower1, collateralDepositAmount, new bytes32[](0));

            uint256 rate = ionPool.rate(i);
            uint256 liquidityBefore = ionPool.weth();

            uint256 trueBorrowAmount = normalizedBorrowAmount.rayMulDown(rate);
            uint256 trueRepayAmount = normalizedRepayAmount.rayMulUp(rate);

            assertEq(ionPool.collateral(i, borrower1), collateralDepositAmount);
            assertEq(underlying.balanceOf(borrower1), borrowedSoFar);

            vm.prank(borrower1);
            ionPool.borrow(i, borrower1, borrower1, normalizedBorrowAmount, new bytes32[](0));

            borrowedSoFar += trueBorrowAmount;

            uint256 liquidityRemoved = normalizedBorrowAmount.rayMulDown(rate);

            assertEq(ionPool.normalizedDebt(i, borrower1), normalizedBorrowAmount);
            assertEq(ionPool.totalNormalizedDebt(i), normalizedBorrowAmount);
            assertEq(ionPool.weth(), liquidityBefore - liquidityRemoved);
            assertEq(underlying.balanceOf(borrower1), borrowedSoFar);

            vm.prank(borrower2);
            ionPool.addOperator(borrower1);

            vm.expectEmit(true, true, true, true);
            emit Repay(
                i,
                borrower1,
                borrower2,
                normalizedRepayAmount,
                rate,
                rate * (borrowedSoFar - repaidSoFar - trueRepayAmount)
            );
            vm.prank(borrower1);
            ionPool.repay({
                ilkIndex: i,
                user: borrower1,
                payer: borrower2,
                amountOfNormalizedDebt: normalizedRepayAmount
            });

            repaidSoFar += trueRepayAmount;

            uint256 liquidityAdded = normalizedRepayAmount.rayMulUp(rate);

            assertEq(ionPool.normalizedDebt(i, borrower1), normalizedBorrowAmount - normalizedRepayAmount);
            assertEq(ionPool.totalNormalizedDebt(i), normalizedBorrowAmount - normalizedRepayAmount);
            assertEq(ionPool.weth(), liquidityBefore - liquidityRemoved + liquidityAdded);
            assertEq(underlying.balanceOf(borrower1), borrowedSoFar);
            assertEq(underlying.balanceOf(borrower2), initialBorrower2Balance - repaidSoFar);
        }
    }

    struct RepayLocs {
        uint256 borrowedSoFar;
        uint256 repaidSoFar;
        uint256 trueRepayAmount;
        uint256 trueBorrowAmount;
    }

    // This case would take place if borrowing was allowed, then the line was
    // lowered, then the borrower tried to repay but the total debt in the
    // market after the repay is still above the line.
    function test_RepayWhenBorrowsCurrentlyAboveDebtCeilingButRepayDoesNotTakeTotalDebtBelowCeiling() public {
        uint256 collateralDepositAmount = 10e18;
        uint256 normalizedBorrowAmount = 5e18;
        uint256 normalizedRepayAmount = 1e18;

        vm.prank(borrower1);
        underlying.approve(address(ionPool), type(uint256).max);

        RepayLocs memory locs;
        for (uint8 i = 0; i < ionPool.ilkCount(); i++) {
            vm.prank(borrower1);
            ionPool.depositCollateral(i, borrower1, borrower1, collateralDepositAmount, new bytes32[](0));

            uint256 rate = ionPool.rate(i);
            uint256 liquidityBefore = ionPool.weth();

            locs.trueBorrowAmount = normalizedBorrowAmount.rayMulDown(rate);
            locs.trueRepayAmount = normalizedRepayAmount.rayMulUp(rate);

            assertEq(ionPool.collateral(i, borrower1), collateralDepositAmount);
            assertEq(underlying.balanceOf(borrower1), locs.borrowedSoFar - locs.repaidSoFar);

            vm.prank(borrower1);
            ionPool.borrow(i, borrower1, borrower1, normalizedBorrowAmount, new bytes32[](0));

            // Update the line
            uint256 newDebtCeiling = 0;
            ionPool.updateIlkDebtCeiling(i, newDebtCeiling);

            locs.borrowedSoFar += locs.trueBorrowAmount;

            uint256 liquidityRemoved = normalizedBorrowAmount.rayMulDown(rate);

            assertEq(ionPool.debtCeiling(i), newDebtCeiling);
            assertEq(ionPool.normalizedDebt(i, borrower1), normalizedBorrowAmount);
            assertEq(ionPool.totalNormalizedDebt(i), normalizedBorrowAmount);
            assertEq(ionPool.weth(), liquidityBefore - liquidityRemoved);
            assertEq(underlying.balanceOf(borrower1), locs.borrowedSoFar - locs.repaidSoFar);

            vm.expectEmit(true, true, true, true);
            emit Repay(
                i,
                borrower1,
                borrower1,
                normalizedRepayAmount,
                rate,
                rate * (locs.borrowedSoFar - locs.repaidSoFar - locs.trueRepayAmount)
            );
            vm.prank(borrower1);
            ionPool.repay(i, borrower1, borrower1, normalizedRepayAmount);

            locs.repaidSoFar += locs.trueRepayAmount;

            uint256 liquidityAdded = normalizedRepayAmount.rayMulUp(rate);

            assertEq(ionPool.normalizedDebt(i, borrower1), normalizedBorrowAmount - normalizedRepayAmount);
            assertEq(ionPool.totalNormalizedDebt(i), normalizedBorrowAmount - normalizedRepayAmount);
            assertEq(ionPool.weth(), liquidityBefore - liquidityRemoved + liquidityAdded);
            assertEq(underlying.balanceOf(borrower1), locs.borrowedSoFar - locs.repaidSoFar);
        }
    }

    function test_RevertWhen_MintAndBurnGemWithoutGemJoinRole() external {
        vm.expectRevert(
            abi.encodeWithSelector(
                IAccessControl.AccessControlUnauthorizedAccount.selector, address(this), ionPool.GEM_JOIN_ROLE()
            )
        );
        ionPool.mintAndBurnGem(0, address(this), 1e18);
    }

    function test_MintAndBurnGem() external {
        ionPool.grantRole(ionPool.GEM_JOIN_ROLE(), address(this));

        int256 collateralDepositAmount = 1e18;

        for (uint8 i = 0; i < collaterals.length; i++) {
            uint256 initialGemBalance = ionPool.gem(i, address(this));

            vm.expectEmit(true, true, true, true);
            emit MintAndBurnGem(i, address(this), collateralDepositAmount);
            ionPool.mintAndBurnGem(i, address(this), collateralDepositAmount);

            assertEq(ionPool.gem(i, address(this)), uint256(int256(initialGemBalance) + collateralDepositAmount));
        }
    }

    function test_TransferGem() external {
        uint256 collateralDepositAmount = 1e18;

        for (uint8 i = 0; i < collaterals.length; i++) {
            uint256 initialGemBalance = ionPool.gem(i, borrower1);

            vm.expectEmit(true, true, true, true);
            emit TransferGem(i, borrower1, borrower2, collateralDepositAmount);
            vm.prank(borrower1);
            ionPool.transferGem(i, borrower1, borrower2, collateralDepositAmount);

            assertEq(ionPool.gem(i, borrower1), initialGemBalance - collateralDepositAmount);
            assertEq(ionPool.gem(i, borrower2), collateralDepositAmount);
        }
    }

    function test_RevertWhen_TransferGemOnBehalfWithoutConsent() external {
        uint256 collateralDepositAmount = 1e18;

        for (uint8 i = 0; i < collaterals.length; i++) {
            vm.expectRevert(abi.encodeWithSelector(IonPool.GemTransferWithoutConsent.selector, i, borrower1, borrower2));
            vm.prank(borrower2);
            ionPool.transferGem(i, borrower1, borrower2, collateralDepositAmount);
        }
    }

    function test_TransferGemOnBehalfWithConsent() external {
        uint256 collateralDepositAmount = 1e18;

        for (uint8 i = 0; i < collaterals.length; i++) {
            uint256 initialGemBalance = ionPool.gem(i, borrower1);

            vm.prank(borrower1);
            ionPool.addOperator(borrower2);

            vm.expectEmit(true, true, true, true);
            emit TransferGem(i, borrower1, borrower2, collateralDepositAmount);
            vm.prank(borrower2);
            ionPool.transferGem(i, borrower1, borrower2, collateralDepositAmount);

            assertEq(ionPool.gem(i, borrower1), initialGemBalance - collateralDepositAmount);
            assertEq(ionPool.gem(i, borrower2), collateralDepositAmount);
        }
    }

    function test_AddOperator() external {
        vm.expectEmit(true, true, true, true);
        emit AddOperator(borrower1, borrower2);
        vm.prank(borrower1);
        ionPool.addOperator(borrower2);

        assertEq(ionPool.isOperator(borrower1, borrower2), true);
    }

    function test_RemoveOperator() external {
        vm.prank(borrower1);
        ionPool.addOperator(borrower2);

        vm.expectEmit(true, true, true, true);
        emit RemoveOperator(borrower1, borrower2);
        vm.prank(borrower1);
        ionPool.removeOperator(borrower2);

        assertEq(ionPool.isOperator(borrower1, borrower2), false);
    }
}

contract IonPool_InterestTest is IonPoolSharedSetup {
    function setUp() public override {
        super.setUp();

        ERC20PresetMinterPauser(_getUnderlying()).mint(lender1, INITIAL_LENDER_UNDERLYING_BALANCE);
        ERC20PresetMinterPauser(_getUnderlying()).mint(lender2, INITIAL_LENDER_UNDERLYING_BALANCE);

        vm.startPrank(lender2);
        underlying.approve(address(ionPool), type(uint256).max);
        ionPool.supply(lender2, INITIAL_LENDER_UNDERLYING_BALANCE, new bytes32[](0));
        vm.stopPrank();

        vm.prank(lender1);
        underlying.approve(address(ionPool), type(uint256).max);

        for (uint256 i = 0; i < ionPool.ilkCount(); i++) {
            ERC20PresetMinterPauser collateral = ERC20PresetMinterPauser(address(collaterals[i]));
            collateral.mint(borrower1, INITIAL_BORROWER_COLLATERAL_BALANCE);

            vm.startPrank(borrower1);
            collaterals[i].approve(address(gemJoins[i]), type(uint256).max);
            gemJoins[i].join(borrower1, INITIAL_BORROWER_COLLATERAL_BALANCE);
            vm.stopPrank();
        }
    }

<<<<<<< HEAD
    function test_CalculateRewardAndDebtDistribution() external {
        uint256 collateralDepositAmount = 10e18;
        uint256 normalizedBorrowAmount = 5e18;

=======
    function test_LastRateUpdatesOnFirstBorrow() public {
        uint256 collateralDepositAmount = 10e18;
        uint256 normalizedBorrowAmount = 5e18;

        vm.warp(block.timestamp + 1 days);
>>>>>>> bcbb6c4e
        for (uint8 i = 0; i < ionPool.ilkCount(); i++) {
            vm.prank(borrower1);
            ionPool.depositCollateral(i, borrower1, borrower1, collateralDepositAmount, new bytes32[](0));

            uint256 rate = ionPool.rate(i);
            uint256 liquidityBefore = ionPool.weth();

            assertEq(ionPool.collateral(i, borrower1), collateralDepositAmount);
            assertEq(underlying.balanceOf(borrower1), normalizedBorrowAmount.rayMulDown(rate) * i);

            vm.prank(borrower1);
            ionPool.borrow(i, borrower1, borrower1, normalizedBorrowAmount, new bytes32[](0));

            uint256 liquidityRemoved = normalizedBorrowAmount.rayMulDown(rate);

            assertEq(ionPool.normalizedDebt(i, borrower1), normalizedBorrowAmount);
            assertEq(ionPool.totalNormalizedDebt(i), normalizedBorrowAmount);
            assertEq(ionPool.weth(), liquidityBefore - liquidityRemoved);
            assertEq(underlying.balanceOf(borrower1), normalizedBorrowAmount.rayMulDown(rate) * (i + 1));
<<<<<<< HEAD
        }

        vm.warp(block.timestamp + 1 hours);

        (
            uint256 totalSupplyFactorIncrease,
            ,
            uint104[] memory rateIncreases,
            uint256 totalDebtIncrease,
            uint48[] memory timestampIncreases
        ) = ionPool.calculateRewardAndDebtDistribution();

        uint256 supplyFactorBefore = ionPool.supplyFactorUnaccrued();
        uint256[] memory ratesBefore = new uint256[](ionPool.ilkCount());
        for (uint8 i = 0; i < ionPool.ilkCount(); i++) {
            ratesBefore[i] = ionPool.rateUnaccrued(i);
        }
        uint256 totalDebtBefore = ionPool.debtUnaccrued();
        uint256[] memory timestampsBefore = new uint256[](ionPool.ilkCount());
        for (uint8 i = 0; i < ionPool.ilkCount(); i++) {
            timestampsBefore[i] = ionPool.lastRateUpdate(i);
        }

        for (uint8 i = 0; i < ionPool.ilkCount(); i++) {
            (uint256 newRateIncrease, uint256 newTimestampIncrease) =
                ionPool.calculateRewardAndDebtDistributionForIlk(i);
            assertEq(rateIncreases[i], newRateIncrease);
            assertEq(timestampIncreases[i], newTimestampIncrease);
        }

        assertEq(supplyFactorBefore + totalSupplyFactorIncrease, ionPool.supplyFactor());
        assertEq(totalDebtBefore + totalDebtIncrease, ionPool.debt());
        for (uint8 i = 0; i < ionPool.ilkCount(); i++) {
            assertEq(ratesBefore[i] + rateIncreases[i], ionPool.rate(i));
        }

        ionPool.accrueInterest();

        assertEq(ionPool.supplyFactorUnaccrued(), ionPool.supplyFactor());
        assertEq(ionPool.debtUnaccrued(), ionPool.debt());
        for (uint8 i = 0; i < ionPool.ilkCount(); i++) {
            assertEq(ionPool.rateUnaccrued(i), ionPool.rate(i));
            assertEq(timestampsBefore[i] + timestampIncreases[i], ionPool.lastRateUpdate(i));
=======

            assertEq(ionPool.lastRateUpdate(i), block.timestamp);
>>>>>>> bcbb6c4e
        }
    }

    // function test_AccrueInterest() public {
    //     uint256 collateralDepositAmount = 10e18;
    //     uint256 normalizedBorrowAmount = 5e18;

    //     uint256[] memory previousRates = new uint256[](ionPool.ilkCount());
    //     for (uint8 i = 0; i < ionPool.ilkCount(); i++) {
    //         vm.prank(borrower1);
    //         ionPool.depositCollateral(i, borrower1, borrower1, collateralDepositAmount, new bytes32[](0));

    //         uint256 rate = ionPool.rate(i);
    //         uint256 liquidityBefore = ionPool.weth();

    //         assertEq(ionPool.collateral(i, borrower1), collateralDepositAmount);
    //         assertEq(underlying.balanceOf(borrower1), normalizedBorrowAmount.rayMulDown(rate) * i);

    //         vm.expectEmit(true, true, true, true);
    //         emit Borrow(i, borrower1, borrower1, normalizedBorrowAmount, RAY);
    //         vm.prank(borrower1);
    //         ionPool.borrow(i, borrower1, borrower1, normalizedBorrowAmount, new bytes32[](0));

    //         uint256 liquidityRemoved = normalizedBorrowAmount.rayMulDown(rate);

    //         assertEq(ionPool.normalizedDebt(i, borrower1), normalizedBorrowAmount);
    //         assertEq(ionPool.totalNormalizedDebt(i), normalizedBorrowAmount);
    //         assertEq(ionPool.weth(), liquidityBefore - liquidityRemoved);
    //         assertEq(underlying.balanceOf(borrower1), normalizedBorrowAmount.rayMulDown(rate) * (i + 1));

    //         previousRates[i] = rate;
    //     }
    // }
}

contract IonPool_AdminTest is IonPoolSharedSetup {
    event IlkInitialized(uint8 indexed ilkIndex, address indexed ilkAddress);
    event GlobalDebtCeilingUpdated(uint256 oldCeiling, uint256 newCeiling);
    event InterestRateModuleUpdated(address newModule);
    event WhitelistUpdated(address newWhitelist);

    event IlkSpotUpdated(address newSpot);
    event IlkDebtCeilingUpdated(uint256 newDebtCeiling);
    event IlkDustUpdated(uint256 newDust);

    event AddOperator(address indexed from, address indexed to);
    event RemoveOperator(address indexed from, address indexed to);
    event MintAndBurnGem(uint8 indexed ilkIndex, address indexed usr, int256 wad);
    event TransferGem(uint8 indexed ilkIndex, address indexed src, address indexed dst, uint256 wad);

    event Paused(address account);
    event Unpaused(address account);

    event TreasuryUpdate(address treasury);

    // Random non admin address
    address internal immutable NON_ADMIN = vm.addr(33);

    function test_InitializeIlk() public {
        address newIlkAddress = vm.addr(12_451_234);

        vm.expectRevert(
            abi.encodeWithSelector(IAccessControl.AccessControlUnauthorizedAccount.selector, NON_ADMIN, ionPool.ION())
        );
        vm.prank(NON_ADMIN);
        ionPool.initializeIlk(newIlkAddress);

        uint8 prevIlkCount = uint8(ionPool.ilkCount());

        vm.expectEmit(true, true, true, true);
        emit IlkInitialized(prevIlkCount, newIlkAddress);
        ionPool.initializeIlk(newIlkAddress);

        assertEq(ionPool.ilkCount(), prevIlkCount + 1);
        assertEq(ionPool.totalNormalizedDebt(prevIlkCount), 0);
        assertEq(ionPool.rate(prevIlkCount), RAY);
        assertEq(ionPool.lastRateUpdate(prevIlkCount), block.timestamp);
        assertEq(address(ionPool.spot(prevIlkCount)), address(0));
        assertEq(ionPool.debtCeiling(prevIlkCount), 0);
        assertEq(ionPool.dust(prevIlkCount), 0);

        vm.expectRevert(abi.encodeWithSelector(IonPool.IlkAlreadyAdded.selector, newIlkAddress));
        ionPool.initializeIlk(newIlkAddress);

        vm.expectRevert(IonPool.InvalidIlkAddress.selector);
        ionPool.initializeIlk(address(0));
    }

    function test_RevertWhen_Initializing257ThIlk() public {
        uint256 ilkCount = ionPool.ilkCount();
        // Should lead to 256 total initialized ilks
        for (uint256 i = 0; i < 256 - ilkCount; i++) {
            ionPool.initializeIlk(vm.addr(i + 1));
        }

        vm.expectRevert(IonPool.MaxIlksReached.selector);
        ionPool.initializeIlk(vm.addr(257));
    }

    function test_UpdateIlkSpot() public {
        SpotOracle newSpotAddress = SpotOracle(vm.addr(12_451_234));

        for (uint8 i = 0; i < collaterals.length; i++) {
            vm.expectRevert(
                abi.encodeWithSelector(
                    IAccessControl.AccessControlUnauthorizedAccount.selector, NON_ADMIN, ionPool.ION()
                )
            );
            vm.prank(NON_ADMIN);
            ionPool.updateIlkSpot(i, newSpotAddress);

            vm.expectEmit(true, true, true, true);
            emit IlkSpotUpdated(address(newSpotAddress));
            ionPool.updateIlkSpot(i, newSpotAddress);

            assertEq(address(ionPool.spot(i)), address(newSpotAddress));
        }
    }

    function test_UpdateIlkDebtCeiling() public {
        uint256 newIlkDebtCeiling = 200e45;

        for (uint8 i = 0; i < collaterals.length; i++) {
            vm.expectRevert(
                abi.encodeWithSelector(
                    IAccessControl.AccessControlUnauthorizedAccount.selector, NON_ADMIN, ionPool.ION()
                )
            );
            vm.prank(NON_ADMIN);
            ionPool.updateIlkDebtCeiling(i, newIlkDebtCeiling);

            vm.expectEmit(true, true, true, true);
            emit IlkDebtCeilingUpdated(newIlkDebtCeiling);
            ionPool.updateIlkDebtCeiling(i, newIlkDebtCeiling);

            assertEq(ionPool.debtCeiling(i), newIlkDebtCeiling);
        }
    }

    function test_UpdateIlkDust() public {
        uint256 newIlkDust = 2e45;

        for (uint8 i = 0; i < collaterals.length; i++) {
            vm.expectRevert(
                abi.encodeWithSelector(
                    IAccessControl.AccessControlUnauthorizedAccount.selector, NON_ADMIN, ionPool.ION()
                )
            );
            vm.prank(NON_ADMIN);
            ionPool.updateIlkDust(i, newIlkDust);

            vm.expectEmit(true, true, true, true);
            emit IlkDustUpdated(newIlkDust);
            ionPool.updateIlkDust(i, newIlkDust);

            assertEq(ionPool.dust(i), newIlkDust);
        }
    }

    function test_UpdateInterestRateModule() public {
        vm.expectRevert(abi.encodeWithSelector(IonPool.InvalidInterestRateModule.selector, 0));
        ionPool.updateInterestRateModule(InterestRate(address(0)));

        // Random address
        InterestRate newInterestRateModule = InterestRate(address(732));
        // collateralCount will revert with EvmError since the function selector won't exist
        vm.expectRevert();
        ionPool.updateInterestRateModule(newInterestRateModule);

        IlkData[] memory invalidConfig = new IlkData[](2);

        uint16 previousDistributionFactor = ilkConfigs[0].distributionFactor;
        // Distribution factors need to sum to one
        ilkConfigs[0].distributionFactor = 0.6e4;
        for (uint256 i = 0; i < invalidConfig.length; i++) {
            invalidConfig[i] = ilkConfigs[i];
        }

        newInterestRateModule = new InterestRate(invalidConfig, apyOracle);

        vm.expectRevert(abi.encodeWithSelector(IonPool.InvalidInterestRateModule.selector, newInterestRateModule));
        // collateralCount of the interest rate module will be less than the
        // ilkCount in IonPool
        ionPool.updateInterestRateModule(newInterestRateModule);

        ilkConfigs[0].distributionFactor = previousDistributionFactor;
        newInterestRateModule = new InterestRate(ilkConfigs, apyOracle);

        vm.expectRevert(
            abi.encodeWithSelector(IAccessControl.AccessControlUnauthorizedAccount.selector, NON_ADMIN, ionPool.ION())
        );
        vm.prank(NON_ADMIN);
        ionPool.updateInterestRateModule(newInterestRateModule);

        vm.expectEmit(true, true, true, true);
        emit InterestRateModuleUpdated(address(newInterestRateModule));
        ionPool.updateInterestRateModule(newInterestRateModule);

        assertEq(address(ionPool.interestRateModule()), address(newInterestRateModule));
    }

    function test_UpdateWhitelist() public {
        vm.expectRevert(abi.encodeWithSelector(IonPool.InvalidWhitelist.selector));
        ionPool.updateWhitelist(Whitelist(address(0)));

        // Random address
        address newWhitelist = address(732);

        vm.expectRevert(
            abi.encodeWithSelector(IAccessControl.AccessControlUnauthorizedAccount.selector, NON_ADMIN, ionPool.ION())
        );
        vm.prank(NON_ADMIN);
        ionPool.updateWhitelist(Whitelist(newWhitelist));

        vm.expectEmit(true, true, true, true);
        emit WhitelistUpdated(newWhitelist);
        ionPool.updateWhitelist(Whitelist(newWhitelist));

        assertEq(ionPool.whitelist(), newWhitelist);
    }

    function test_Pause() public {
        vm.expectRevert(
            abi.encodeWithSelector(IAccessControl.AccessControlUnauthorizedAccount.selector, NON_ADMIN, ionPool.ION())
        );
        vm.prank(NON_ADMIN);
        ionPool.pause();

        vm.expectEmit(true, true, true, true);
        emit Paused(address(this));
        ionPool.pause();
        assertEq(ionPool.paused(), true);

        vm.expectRevert(PausableUpgradeable.EnforcedPause.selector);
        ionPool.pause();
    }

    function test_Unpause() public {
        vm.expectRevert(PausableUpgradeable.ExpectedPause.selector);
        ionPool.unpause();

        ionPool.pause();
        assertEq(ionPool.paused(), true);

        vm.expectRevert(
            abi.encodeWithSelector(IAccessControl.AccessControlUnauthorizedAccount.selector, NON_ADMIN, ionPool.ION())
        );
        vm.prank(NON_ADMIN);
        ionPool.unpause();

        vm.expectEmit(true, true, true, true);
        emit Unpaused(address(this));
        ionPool.unpause();
        assertEq(ionPool.paused(), false);
    }

    function test_UpdateTreasury() public {
        vm.expectRevert(
            abi.encodeWithSelector(IAccessControl.AccessControlUnauthorizedAccount.selector, NON_ADMIN, ionPool.ION())
        );
        vm.prank(NON_ADMIN);
        ionPool.updateTreasury(address(1));

        vm.expectEmit(true, true, true, true);
        emit TreasuryUpdate(address(1));
        ionPool.updateTreasury(address(1));

        vm.expectRevert(RewardModule.InvalidTreasuryAddress.selector);
        ionPool.updateTreasury(address(0));

        assertEq(ionPool.treasury(), address(1));
    }
}

contract IonPool_PausedTest is IonPoolSharedSetup {
    function test_RevertWhen_CallingFunctionsWhenPaused() public {
        ionPool.pause();

        vm.expectRevert(
            PausableUpgradeable.EnforcedPause.selector
        );
        ionPool.withdraw(address(0), 0);

        vm.expectRevert(
            PausableUpgradeable.EnforcedPause.selector
        );
        ionPool.borrow(0, address(0), address(0), 0, new bytes32[](0));

        vm.expectRevert(
            PausableUpgradeable.EnforcedPause.selector
        );
        ionPool.withdrawCollateral(0, address(0), address(0), 0);

        vm.expectRevert(
            PausableUpgradeable.EnforcedPause.selector
        );
        ionPool.transferGem(0, address(0), address(0), 0);

        vm.expectRevert(
            PausableUpgradeable.EnforcedPause.selector
        );
        ionPool.confiscateVault(0, address(0), address(0), address(0), 0, 0);

        vm.expectRevert(
            PausableUpgradeable.EnforcedPause.selector
        );
        ionPool.accrueInterest();

        vm.expectRevert(
            PausableUpgradeable.EnforcedPause.selector
        );
        ionPool.supply(address(0), 0, new bytes32[](0));

        vm.expectRevert(
            PausableUpgradeable.EnforcedPause.selector
        );
        ionPool.repay(0, address(0), address(0), 0);

        vm.expectRevert(
            PausableUpgradeable.EnforcedPause.selector
        );
        ionPool.depositCollateral(0, address(0), address(0), 0, new bytes32[](0));

        vm.expectRevert(
            PausableUpgradeable.EnforcedPause.selector
        );
        ionPool.repayBadDebt(address(0), 0);

        vm.expectRevert(
            PausableUpgradeable.EnforcedPause.selector
        );
        ionPool.withdraw(address(0), 0);

        vm.expectRevert(
            PausableUpgradeable.EnforcedPause.selector
        );
        ionPool.borrow(0, address(0), address(0), 0, new bytes32[](0));

        vm.expectRevert(
            PausableUpgradeable.EnforcedPause.selector
        );
        ionPool.withdrawCollateral(0, address(0), address(0), 0);

        vm.expectRevert(
            PausableUpgradeable.EnforcedPause.selector
        );
        ionPool.transferGem(0, address(0), address(0), 0);

        vm.expectRevert(
            PausableUpgradeable.EnforcedPause.selector
        );
        ionPool.confiscateVault(0, address(0), address(0), address(0), 0, 0);
    }
}

contract IonPool_WhitelistTest is IonPoolSharedSetup {
    address[3] borrowers = [
        0x1111111111111111111111111111111111111111,
        0x2222222222222222222222222222222222222222,
        0x3333333333333333333333333333333333333333
    ];

    address[5] lenders = [
        0x0000000000000000000000000000000000000001,
        0x0000000000000000000000000000000000000002,
        0x0000000000000000000000000000000000000003,
        0x0000000000000000000000000000000000000004,
        0x0000000000000000000000000000000000000005
    ];

    // generate merkle root
    // [["0x1111111111111111111111111111111111111111"],
    // ["0x2222222222222222222222222222222222222222"],
    // ["0x3333333333333333333333333333333333333333"]];
    // => 0xae6afff7b7c4d883d5efd44afa0b98e80317697e8984b4c2de7c54b49c1c4dd4
    bytes32 borrowersRoot = 0xae6afff7b7c4d883d5efd44afa0b98e80317697e8984b4c2de7c54b49c1c4dd4;

    // generate merkle root
    // ["0x0000000000000000000000000000000000000001"],
    // ["0x0000000000000000000000000000000000000002"],
    // ["0x0000000000000000000000000000000000000003"],
    // ["0x0000000000000000000000000000000000000004"],
    // ["0x0000000000000000000000000000000000000005"],
    // => 0x21abd2f655ded75d91fbd5e0b1ad35171a675fd315a077efa7f2d555a26e7094
    bytes32 lendersRoot = 0x21abd2f655ded75d91fbd5e0b1ad35171a675fd315a077efa7f2d555a26e7094;

    bytes[] borrowerProofs = [
        abi.encode(
            32,
            2,
            0x708e7cb9a75ffb24191120fba1c3001faa9078147150c6f2747569edbadee751,
            0xbd164a4590db938a0b098da1b25cf37b155f857b38c37c016ad5b8f8fce80192
        ),
        abi.encode(
            32,
            2,
            0xa7409058568815d08a7ad3c7d4fd44cf1dec90c620cb31e55ad24c654f7ba34f,
            0xbd164a4590db938a0b098da1b25cf37b155f857b38c37c016ad5b8f8fce80192
        ),
        abi.encode(
            32,
            1,
            0xc6ce8ae383124b268df66d71f0af2206e6dafb13eba0b03806eed8a4e7991329
        )
    ];

    bytes[] lenderProofs = [
        abi.encode(
            32,
            2,
            0x2584db4a68aa8b172f70bc04e2e74541617c003374de6eb4b295e823e5beab01,
            0xc949c2dc5da2bd9a4f5ae27532dfbb3551487bed50825cd099ff5d0a8d613ab5
        ),
        abi.encode(
            32,
            3,
            0x16db2e4b9f8dc120de98f8491964203ba76de27b27b29c2d25f85a325cd37477,
            0xc167b0e3c82238f4f2d1a50a8b3a44f96311d77b148c30dc0ef863e1a060dcb6,
            0x1a6dbeb0d179031e5261494ac4b6ee4e284665e8d2ea3ff44f7a2ddf5ca07bb7
        ),
        abi.encode(
            32,
            2,
            0xb5d9d894133a730aa651ef62d26b0ffa846233c74177a591a4a896adfda97d22,
            0xc949c2dc5da2bd9a4f5ae27532dfbb3551487bed50825cd099ff5d0a8d613ab5
        ),
        abi.encode(
            32,
            2,
            0x161691c7185a37ff918e70bebef716ddd87844ac47f419ea23eaf4fe983fbf2c,
            0x1a6dbeb0d179031e5261494ac4b6ee4e284665e8d2ea3ff44f7a2ddf5ca07bb7
        ),
        abi.encode(
            32,
            3,
            0x1ab0c6948a275349ae45a06aad66a8bd65ac18074615d53676c09b67809099e0,
            0xc167b0e3c82238f4f2d1a50a8b3a44f96311d77b148c30dc0ef863e1a060dcb6,
            0x1a6dbeb0d179031e5261494ac4b6ee4e284665e8d2ea3ff44f7a2ddf5ca07bb7
        )
    ];

    Whitelist _whitelist;

    function setUp() public override {
        super.setUp();
        bytes32[] memory borrowersRoots = new bytes32[](3);
        for (uint256 i = 0; i < borrowers.length; ++i) {
            borrowersRoots[i] = borrowersRoot;
        }

        _whitelist = new Whitelist(borrowersRoots, lendersRoot);
        ionPool.updateWhitelist(_whitelist);
    }

    function test_SupplyWorksWhenLenderWhitelisted() external {
        for (uint256 i = 0; i < lenders.length; ++i) {
            uint256 supplyAmount = 1e18;

            underlying.mint(lenders[i], supplyAmount);

            vm.startPrank(lenders[i]);
            underlying.approve(address(ionPool), type(uint256).max);

            bytes32[] memory lenderProof = abi.decode(lenderProofs[i], (bytes32[]));
            ionPool.supply(lenders[i], 1e18, lenderProof);
            vm.stopPrank();
        }
    }

    function test_DepositCollateralWorksWhenBorrowerWhitelisted() external {
        for (uint256 i = 0; i < borrowers.length; ++i) {
            uint256 collateralDepositAmount = 1e18;

            for (uint8 j = 0; j < collaterals.length; ++j) {
                ERC20PresetMinterPauser(address(collaterals[j])).mint(borrowers[i], collateralDepositAmount);

                vm.startPrank(borrowers[i]);
                collaterals[j].approve(address(gemJoins[j]), type(uint256).max);

                gemJoins[j].join(borrowers[i], collateralDepositAmount);

                bytes32[] memory borrowerProof = abi.decode(borrowerProofs[i], (bytes32[]));
                ionPool.depositCollateral(j, borrowers[i], borrowers[i], collateralDepositAmount, borrowerProof);
                vm.stopPrank();
            }
        }
    }

    function test_BorrowWorksWhenBorrowerWhitelisted() external {
        for (uint256 i = 0; i < borrowers.length; ++i) {
            underlying.mint(address(this), 4e18);
            bytes32[] memory lenderProof = abi.decode(lenderProofs[0], (bytes32[]));

            underlying.approve(address(ionPool), type(uint256).max);
            ionPool.supply(lenders[0], 4e18, lenderProof);

            uint256 borrowAmount = 1e18;
            uint256 collateralDepositAmount = 5e18;

            for (uint8 j = 0; j < collaterals.length; ++j) {
                ERC20PresetMinterPauser(address(collaterals[j])).mint(borrowers[i], collateralDepositAmount);

                vm.startPrank(borrowers[i]);
                collaterals[j].approve(address(gemJoins[j]), type(uint256).max);

                gemJoins[j].join(borrowers[i], collateralDepositAmount);

                bytes32[] memory borrowerProof = abi.decode(borrowerProofs[i], (bytes32[]));
                ionPool.depositCollateral(j, borrowers[i], borrowers[i], collateralDepositAmount, borrowerProof);

                ionPool.borrow(j, borrowers[i], borrowers[i], borrowAmount, borrowerProof);
                vm.stopPrank();
            }
        }
    }

    function test_RevertWhen_SupplyingLenderNotWhitelisted() external {
        uint256 supplyAmount = 1e18;

        underlying.mint(lenders[0], supplyAmount);

        underlying.approve(address(ionPool), type(uint256).max);

        vm.expectRevert(abi.encodeWithSelector(Whitelist.NotWhitelistedLender.selector, address(this)));
        ionPool.supply(address(this), 1e18, new bytes32[](0));
    }

    function test_SupplyForWhitelistedUser() external {
        uint256 supplyAmount = 1e18;

        underlying.mint(address(this), supplyAmount);

        underlying.approve(address(ionPool), type(uint256).max);

        bytes32[] memory lenderProof = abi.decode(lenderProofs[0], (bytes32[]));
        ionPool.supply(lenders[0], 1e18, lenderProof);
    }

    function test_RevertWhen_DepositingCollateralBorrowerNotWhitelisted() external {
        uint256 collateralDepositAmount = 1e18;

        for (uint8 j = 0; j < collaterals.length; ++j) {
            ERC20PresetMinterPauser(address(collaterals[j])).mint(borrowers[0], collateralDepositAmount);

            vm.startPrank(borrowers[0]);
            collaterals[j].approve(address(gemJoins[j]), type(uint256).max);

            gemJoins[j].join(borrowers[0], collateralDepositAmount);

            vm.expectRevert(abi.encodeWithSelector(Whitelist.NotWhitelistedBorrower.selector, j, address(this)));
            ionPool.depositCollateral(j, address(this), address(this), collateralDepositAmount, new bytes32[](0));
            vm.stopPrank();
        }
    }

    function test_DepositingCollateralForWhitelistedUser() external {
        uint256 collateralDepositAmount = 1e18;

        for (uint8 j = 0; j < collaterals.length; ++j) {
            ERC20PresetMinterPauser(address(collaterals[j])).mint(address(this), collateralDepositAmount);

            collaterals[j].approve(address(gemJoins[j]), type(uint256).max);

            gemJoins[j].join(address(this), collateralDepositAmount);

            bytes32[] memory borrowerProof = abi.decode(borrowerProofs[0], (bytes32[]));
            ionPool.depositCollateral(j, borrowers[0], address(this), collateralDepositAmount, borrowerProof);
        }
    }

    function test_RevertWhen_BorrowingBorrowerNotWhitelisted() external {
        uint256 borrowAmount = 1e18;

        for (uint8 j = 0; j < collaterals.length; ++j) {
            vm.expectRevert(abi.encodeWithSelector(Whitelist.NotWhitelistedBorrower.selector, j, address(this)));
            ionPool.borrow(j, address(this), address(this), borrowAmount, new bytes32[](0));
        }
    }

    function test_OperatorCreatesBorrowForWhitelistedUser() external {
        underlying.mint(address(this), 4e18);
        bytes32[] memory lenderProof = abi.decode(lenderProofs[0], (bytes32[]));

        underlying.approve(address(ionPool), type(uint256).max);
        ionPool.supply(lenders[0], 4e18, lenderProof);

        uint256 borrowAmount = 1e18;
        uint256 collateralDepositAmount = 5e18;

        for (uint8 j = 0; j < collaterals.length; ++j) {
            ERC20PresetMinterPauser(address(collaterals[j])).mint(borrowers[0], collateralDepositAmount);

            vm.startPrank(borrowers[0]);
            collaterals[j].approve(address(gemJoins[j]), type(uint256).max);

            gemJoins[j].join(borrowers[0], collateralDepositAmount);

            bytes32[] memory borrowerProof = abi.decode(borrowerProofs[0], (bytes32[]));
            ionPool.depositCollateral(j, borrowers[0], borrowers[0], collateralDepositAmount, borrowerProof);

            ionPool.addOperator(address(this));
            vm.stopPrank();

            ionPool.borrow(j, borrowers[0], borrowers[0], borrowAmount, borrowerProof);
        }
    }
}<|MERGE_RESOLUTION|>--- conflicted
+++ resolved
@@ -17,8 +17,6 @@
 import { PausableUpgradeable } from "@openzeppelin/contracts-upgradeable/utils/PausableUpgradeable.sol";
 
 import { safeconsole as console } from "forge-std/safeconsole.sol";
-
-import { console } from "forge-std/console.sol";
 
 using Strings for uint256;
 using WadRayMath for uint256;
@@ -1034,18 +1032,11 @@
         }
     }
 
-<<<<<<< HEAD
-    function test_CalculateRewardAndDebtDistribution() external {
-        uint256 collateralDepositAmount = 10e18;
-        uint256 normalizedBorrowAmount = 5e18;
-
-=======
     function test_LastRateUpdatesOnFirstBorrow() public {
         uint256 collateralDepositAmount = 10e18;
         uint256 normalizedBorrowAmount = 5e18;
 
         vm.warp(block.timestamp + 1 days);
->>>>>>> bcbb6c4e
         for (uint8 i = 0; i < ionPool.ilkCount(); i++) {
             vm.prank(borrower1);
             ionPool.depositCollateral(i, borrower1, borrower1, collateralDepositAmount, new bytes32[](0));
@@ -1065,7 +1056,34 @@
             assertEq(ionPool.totalNormalizedDebt(i), normalizedBorrowAmount);
             assertEq(ionPool.weth(), liquidityBefore - liquidityRemoved);
             assertEq(underlying.balanceOf(borrower1), normalizedBorrowAmount.rayMulDown(rate) * (i + 1));
-<<<<<<< HEAD
+
+            assertEq(ionPool.lastRateUpdate(i), block.timestamp);
+        }
+    }
+
+    function test_CalculateRewardAndDebtDistribution() external {
+        uint256 collateralDepositAmount = 10e18;
+        uint256 normalizedBorrowAmount = 5e18;
+
+        for (uint8 i = 0; i < ionPool.ilkCount(); i++) {
+            vm.prank(borrower1);
+            ionPool.depositCollateral(i, borrower1, borrower1, collateralDepositAmount, new bytes32[](0));
+
+            uint256 rate = ionPool.rate(i);
+            uint256 liquidityBefore = ionPool.weth();
+
+            assertEq(ionPool.collateral(i, borrower1), collateralDepositAmount);
+            assertEq(underlying.balanceOf(borrower1), normalizedBorrowAmount.rayMulDown(rate) * i);
+
+            vm.prank(borrower1);
+            ionPool.borrow(i, borrower1, borrower1, normalizedBorrowAmount, new bytes32[](0));
+
+            uint256 liquidityRemoved = normalizedBorrowAmount.rayMulDown(rate);
+
+            assertEq(ionPool.normalizedDebt(i, borrower1), normalizedBorrowAmount);
+            assertEq(ionPool.totalNormalizedDebt(i), normalizedBorrowAmount);
+            assertEq(ionPool.weth(), liquidityBefore - liquidityRemoved);
+            assertEq(underlying.balanceOf(borrower1), normalizedBorrowAmount.rayMulDown(rate) * (i + 1));
         }
 
         vm.warp(block.timestamp + 1 hours);
@@ -1109,10 +1127,6 @@
         for (uint8 i = 0; i < ionPool.ilkCount(); i++) {
             assertEq(ionPool.rateUnaccrued(i), ionPool.rate(i));
             assertEq(timestampsBefore[i] + timestampIncreases[i], ionPool.lastRateUpdate(i));
-=======
-
-            assertEq(ionPool.lastRateUpdate(i), block.timestamp);
->>>>>>> bcbb6c4e
         }
     }
 
