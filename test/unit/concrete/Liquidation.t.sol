--- conflicted
+++ resolved
@@ -100,13 +100,8 @@
             maxDiscounts[i] = maxDiscount;
         }
 
-<<<<<<< HEAD
-        uint256 _targetHealth = 1.25 ether;
-        uint256 _reserveFactor = 0.02 ether;
-=======
         uint256 _targetHealth = 1.25e27;
         uint256 _reserveFactor = 0.02e27;
->>>>>>> 9386bca0
 
         liquidation = new Liquidation(
             address(ionPool),
