--- conflicted
+++ resolved
@@ -4,13 +4,8 @@
 
 import { LiquidationSharedSetup } from "test/helpers/LiquidationSharedSetup.sol";
 import { Liquidation } from "src/Liquidation.sol";
-<<<<<<< HEAD
-import { RoundedMath } from "src/libraries/math/RoundedMath.sol";
-import { console2 } from "forge-std/console2.sol";
-=======
 import { WadRayMath } from "src/libraries/math/WadRayMath.sol";
 import "forge-std/console.sol";
->>>>>>> c65ba332
 
 contract MockstEthReserveOracle {
     uint256 public exchangeRate;
