// SPDX-License-Identifier: UNLICENSED
pragma solidity 0.8.21;

import { IonPool } from "../src/IonPool.sol";
import { WstEthHandler } from "../src/flash/handlers/WstEthHandler.sol";
import { EthXHandler } from "../src/flash/handlers/EthXHandler.sol";
import { SwEthHandler } from "../src/flash/handlers/SwEthHandler.sol";
import { IWstEth, IStaderStakePoolsManager, ISwEth } from "../src/interfaces/ProviderInterfaces.sol";
import { LidoLibrary } from "../src/libraries/LidoLibrary.sol";
import { StaderLibrary } from "../src/libraries/StaderLibrary.sol";
import { SwellLibrary } from "../src/libraries/SwellLibrary.sol";
import { IWETH9 } from "../src/interfaces/IWETH9.sol";
import { IUniswapV3Pool } from "@uniswap/v3-core/contracts/interfaces/IUniswapV3Pool.sol";

import { IERC20 } from "@openzeppelin/contracts/token/ERC20/IERC20.sol";

import { BaseScript } from "./Base.s.sol";
import { safeconsole as console } from "forge-std/safeconsole.sol";
import { console2 } from "forge-std/console2.sol";

<<<<<<< HEAD
=======
IonPool constant POOL = IonPool(0xB2ff9d5e60d68A52cea3cd041b32f1390A880365);
>>>>>>> a63db536
IWstEth constant WST_ETH = IWstEth(0x7f39C581F595B53c5cb19bD0b3f8dA6c935E2Ca0);
IStaderStakePoolsManager constant MAINNET_STADER = IStaderStakePoolsManager(0xcf5EA1b38380f6aF39068375516Daf40Ed70D299);
ISwEth constant MAINNET_SWELL = ISwEth(0xf951E335afb289353dc249e82926178EaC7DEd78);

IERC20 constant MAINNET_ETHX = IERC20(0xA35b1B31Ce002FBF2058D22F30f95D405200A15b);

<<<<<<< HEAD
=======
WstEthHandler constant WSTETH_HANDLER = WstEthHandler(payable(0x575D3d18666B28680255a202fB5d482D1949bB32));
EthXHandler constant ETHX_HANDLER = EthXHandler(payable(0x4458AcB1185aD869F982D51b5b0b87e23767A3A9));
SwEthHandler constant SWETH_HANDLER = SwEthHandler(payable(0x8d375dE3D5DDde8d8caAaD6a4c31bD291756180b));

IUniswapV3Pool constant SWETH_ETH_POOL = IUniswapV3Pool(0x30eA22C879628514f1494d4BBFEF79D21A6B49A2);

>>>>>>> a63db536
IWETH9 constant WETH = IWETH9(0xC02aaA39b223FE8D0A0e5C4F27eAD9083C756Cc2);

using LidoLibrary for IWstEth;
using StaderLibrary for IStaderStakePoolsManager;
using SwellLibrary for ISwEth;

contract FlashLeverageScript is BaseScript {
    string configPath = "./deployment-config/DeployedAddresses.json";
    string config = vm.readFile(configPath);
    
    function run() public broadcast {
<<<<<<< HEAD

        IonPool pool = IonPool(vm.parseJsonAddress(config, ".ionPool")); 
        WstEthHandler wstEthHandler = WstEthHandler(payable(vm.parseJsonAddress(config, ".wstEthHandler")));
        EthXHandler ethXHandler = EthXHandler(payable(vm.parseJsonAddress(config, ".ethXHandler")));
        SwEthHandler swEthHandler = SwEthHandler(payable(vm.parseJsonAddress(config, ".swEthHandler")));
        
        pool.updateSupplyCap(1000 ether);
=======
        SWETH_ETH_POOL.increaseObservationCardinalityNext(100);
        POOL.updateSupplyCap(1000 ether);
>>>>>>> a63db536
        WETH.deposit{ value: 500 ether }();
        WETH.approve(address(pool), type(uint256).max);
        pool.supply(address(this), 500 ether, new bytes32[](0));

        WST_ETH.depositForLst(100 ether);
        MAINNET_STADER.depositForLst({ ethAmount: 100 ether, receiver: broadcaster });
        MAINNET_SWELL.depositForLst(100 ether);

        IERC20(address(WST_ETH)).approve(address(wstEthHandler), type(uint256).max);
        MAINNET_ETHX.approve(address(ethXHandler), type(uint256).max);
        IERC20(address(MAINNET_SWELL)).approve(address(swEthHandler), type(uint256).max);

        pool.addOperator(address(wstEthHandler));
        pool.addOperator(address(ethXHandler));
        pool.addOperator(address(swEthHandler));

        uint256 initialDeposit = 1 ether; // in collateral terms
        uint256 resultingAdditionalCollateral = 3 ether; // in colllateral terms
        uint256 maxResultingDebt = WST_ETH.getEthAmountInForLstAmountOut(resultingAdditionalCollateral - initialDeposit);

        wstEthHandler.flashLeverageCollateral({
            initialDeposit: initialDeposit,
            resultingAdditionalCollateral: resultingAdditionalCollateral,
            maxResultingDebt: maxResultingDebt
        });
        wstEthHandler.flashLeverageWeth({
            initialDeposit: initialDeposit,
            resultingAdditionalCollateral: resultingAdditionalCollateral,
            maxResultingDebt: maxResultingDebt
        });
        wstEthHandler.flashswapLeverage({
            initialDeposit: initialDeposit,
            resultingAdditionalCollateral: resultingAdditionalCollateral,
            maxResultingAdditionalDebt: type(uint256).max,
            sqrtPriceLimitX96: 0
        });

        maxResultingDebt = MAINNET_STADER.getEthAmountInForLstAmountOut(resultingAdditionalCollateral - initialDeposit);

        ethXHandler.flashLeverageCollateral({
            initialDeposit: initialDeposit,
            resultingAdditionalCollateral: resultingAdditionalCollateral,
            maxResultingDebt: maxResultingDebt
        });
        ethXHandler.flashLeverageWeth({
            initialDeposit: initialDeposit,
            resultingAdditionalCollateral: resultingAdditionalCollateral,
            maxResultingDebt: maxResultingDebt
        });
        ethXHandler.flashLeverageWethAndSwap({
            initialDeposit: initialDeposit,
            resultingAdditionalCollateral: resultingAdditionalCollateral,
            maxResultingAdditionalDebt: type(uint256).max
        });

        maxResultingDebt = MAINNET_SWELL.getEthAmountInForLstAmountOut(resultingAdditionalCollateral - initialDeposit);

        swEthHandler.flashLeverageCollateral({
            initialDeposit: initialDeposit,
            resultingAdditionalCollateral: resultingAdditionalCollateral,
            maxResultingDebt: maxResultingDebt
        });
        swEthHandler.flashLeverageWeth({
            initialDeposit: initialDeposit,
            resultingAdditionalCollateral: resultingAdditionalCollateral,
            maxResultingDebt: maxResultingDebt
        });
        swEthHandler.flashswapLeverage({
            initialDeposit: initialDeposit,
            resultingAdditionalCollateral: resultingAdditionalCollateral,
            maxResultingAdditionalDebt: type(uint256).max,
            sqrtPriceLimitX96: 0
        });

        uint256 maxCollateralToRemove = 1 ether;
        uint256 debtToRemove = 0.5 ether;

        wstEthHandler.flashswapDeleverage({
            maxCollateralToRemove: maxCollateralToRemove,
            debtToRemove: debtToRemove,
            sqrtPriceLimitX96: 0
        });
        ethXHandler.flashDeleverageWethAndSwap({
            maxCollateralToRemove: maxCollateralToRemove,
            debtToRemove: debtToRemove
        });
        swEthHandler.flashswapDeleverage({
            maxCollateralToRemove: maxCollateralToRemove,
            debtToRemove: debtToRemove,
            sqrtPriceLimitX96: 0
        });
    }
}<|MERGE_RESOLUTION|>--- conflicted
+++ resolved
@@ -18,25 +18,12 @@
 import { safeconsole as console } from "forge-std/safeconsole.sol";
 import { console2 } from "forge-std/console2.sol";
 
-<<<<<<< HEAD
-=======
-IonPool constant POOL = IonPool(0xB2ff9d5e60d68A52cea3cd041b32f1390A880365);
->>>>>>> a63db536
 IWstEth constant WST_ETH = IWstEth(0x7f39C581F595B53c5cb19bD0b3f8dA6c935E2Ca0);
 IStaderStakePoolsManager constant MAINNET_STADER = IStaderStakePoolsManager(0xcf5EA1b38380f6aF39068375516Daf40Ed70D299);
 ISwEth constant MAINNET_SWELL = ISwEth(0xf951E335afb289353dc249e82926178EaC7DEd78);
 
 IERC20 constant MAINNET_ETHX = IERC20(0xA35b1B31Ce002FBF2058D22F30f95D405200A15b);
 
-<<<<<<< HEAD
-=======
-WstEthHandler constant WSTETH_HANDLER = WstEthHandler(payable(0x575D3d18666B28680255a202fB5d482D1949bB32));
-EthXHandler constant ETHX_HANDLER = EthXHandler(payable(0x4458AcB1185aD869F982D51b5b0b87e23767A3A9));
-SwEthHandler constant SWETH_HANDLER = SwEthHandler(payable(0x8d375dE3D5DDde8d8caAaD6a4c31bD291756180b));
-
-IUniswapV3Pool constant SWETH_ETH_POOL = IUniswapV3Pool(0x30eA22C879628514f1494d4BBFEF79D21A6B49A2);
-
->>>>>>> a63db536
 IWETH9 constant WETH = IWETH9(0xC02aaA39b223FE8D0A0e5C4F27eAD9083C756Cc2);
 
 using LidoLibrary for IWstEth;
@@ -48,18 +35,14 @@
     string config = vm.readFile(configPath);
     
     function run() public broadcast {
-<<<<<<< HEAD
 
         IonPool pool = IonPool(vm.parseJsonAddress(config, ".ionPool")); 
         WstEthHandler wstEthHandler = WstEthHandler(payable(vm.parseJsonAddress(config, ".wstEthHandler")));
         EthXHandler ethXHandler = EthXHandler(payable(vm.parseJsonAddress(config, ".ethXHandler")));
         SwEthHandler swEthHandler = SwEthHandler(payable(vm.parseJsonAddress(config, ".swEthHandler")));
         
-        pool.updateSupplyCap(1000 ether);
-=======
         SWETH_ETH_POOL.increaseObservationCardinalityNext(100);
         POOL.updateSupplyCap(1000 ether);
->>>>>>> a63db536
         WETH.deposit{ value: 500 ether }();
         WETH.approve(address(pool), type(uint256).max);
         pool.supply(address(this), 500 ether, new bytes32[](0));
