--- conflicted
+++ resolved
@@ -23,16 +23,10 @@
     GemJoin gemJoin = GemJoin(config.readAddress(".gemJoin"));
     Whitelist whitelist = Whitelist(config.readAddress(".whitelist"));
 
-<<<<<<< HEAD
-        // _validateInterface(ionPool);
-        // _validateInterface(gemJoin);
-        // _validateInterface(whitelist);
-=======
     function run() public broadcast returns (IonHandlerBase handler) {
-        _validateInterface(ionPool);
         _validateInterface(gemJoin);
         _validateInterface(whitelist);
->>>>>>> 7c8b29a4
+        _validateInterfaceIonPool(ionPool);
 
         if (deployCreate2) {
             handler = new RswEthHandler{ salt: DEFAULT_SALT }(
