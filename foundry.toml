[profile.default]
auto_detect_solc = false
src = "src"
out = "out"
solc = "0.8.21"
libs = ["lib"]
verbosity = 3
remappings = ["@openzeppelin/contracts/=lib/openzeppelin-contracts/contracts/", 
                "@balancer-labs/v2-interfaces/=lib/balancer-v2-monorepo/pkg/interfaces/",
                "@balancer-labs/v2-pool-stable/=lib/balancer-v2-monorepo/pkg/pool-stable/",
                "@chainlink/contracts/=lib/chainlink/contracts/",
                "@uniswap/v3-periphery/=lib/v3-periphery/",
                "@uniswap/v3-core/=lib/v3-core/",]
fs_permissions = [{ access = "read-write", path = "./"}]
optimizer = true
optimizer_runs = 1000
no_match_contract = "Echidna"
gas_reports = ["IonHandler", "IonRegistry", "TransparentUpgradeableProxy", "IonPool", "EthXHandler"]

[profile.default.fuzz]
<<<<<<< HEAD
runs = 100000
max_test_rejects = 1000000
seed = "0x01"
=======
runs = 10000
max_test_rejects = 10000000
>>>>>>> 9c913e01

[profile.default.invariant]
runs = 20
depth = 512
fail_on_revert = true
call_override = false   # reentrancy-check

[fmt]
bracket_spacing = true
int_types = "long"
line_length = 120
multiline_func_header = "all"
number_underscore = "thousands"
quote_style = "double"
tab_width = 4
wrap_comments = true

[rpc_endpoints]
goerli = "${GOERLI_RPC_URL}"

# See more config options https://github.com/foundry-rs/foundry/blob/master/crates/config/README.md#all-options<|MERGE_RESOLUTION|>--- conflicted
+++ resolved
@@ -18,14 +18,8 @@
 gas_reports = ["IonHandler", "IonRegistry", "TransparentUpgradeableProxy", "IonPool", "EthXHandler"]
 
 [profile.default.fuzz]
-<<<<<<< HEAD
-runs = 100000
-max_test_rejects = 1000000
-seed = "0x01"
-=======
 runs = 10000
 max_test_rejects = 10000000
->>>>>>> 9c913e01
 
 [profile.default.invariant]
 runs = 20
