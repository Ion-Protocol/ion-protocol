[profile.default]
auto_detect_solc = false
src = "src"
out = "out"
solc = "0.8.21"
libs = ["lib"]
verbosity = 3
remappings = ["@openzeppelin/contracts/=lib/openzeppelin-contracts/contracts/", 
                "@balancer-labs/v2-interfaces/=lib/balancer-v2-monorepo/pkg/interfaces/",
                "@balancer-labs/v2-pool-stable/=lib/balancer-v2-monorepo/pkg/pool-stable/",
                "@chainlink/contracts/=lib/chainlink/contracts/",
                "@uniswap/v3-periphery/=lib/v3-periphery/",
                "@uniswap/v3-core/=lib/v3-core/",
                "forge-safe/=lib/forge-safe/src/"]
fs_permissions = [{ access = "read-write", path = "./"}]
optimizer = true
optimizer_runs = 300
no_match_contract = "Echidna"
no_match_path = "script/**/*.sol"
gas_reports = ["IonHandler", "IonRegistry", "TransparentUpgradeableProxy", "IonPool", "WstEthHandler", "EthXHandler", "SwEthHandler", "GemJoin", "InterestRate", "Whitelist", "WeEthHandler"]
evm_version = "shanghai"

[profile.default.fuzz]
runs = 10000
max_test_rejects = 655360  

[profile.default.invariant]
runs = 20
<<<<<<< HEAD
depth = 1536
=======
depth = 100
>>>>>>> 6690e948
fail_on_revert = true
call_override = false   # reentrancy-check
preserve_state = true

[profile.ci.fuzz]
runs = 10

[profile.ci.invariant]
runs = 10
depth = 5

[fmt]
bracket_spacing = true
int_types = "long"
line_length = 120
multiline_func_header = "all"
number_underscore = "thousands"
quote_style = "double"
tab_width = 4
wrap_comments = true

[rpc_endpoints]
goerli = "${GOERLI_RPC_URL}"
sepolia = "${SEPOLIA_RPC_URL}"

# See more config options https://github.com/foundry-rs/foundry/blob/master/crates/config/README.md#all-options<|MERGE_RESOLUTION|>--- conflicted
+++ resolved
@@ -26,11 +26,7 @@
 
 [profile.default.invariant]
 runs = 20
-<<<<<<< HEAD
-depth = 1536
-=======
 depth = 100
->>>>>>> 6690e948
 fail_on_revert = true
 call_override = false   # reentrancy-check
 preserve_state = true
